﻿using System;
using System.Runtime.CompilerServices;
using CUE4Parse.UE4.IO.Objects;
using Newtonsoft.Json;

namespace CUE4Parse.UE4.Objects.UObject
{
    public enum FNameComparisonMethod : byte
    {
        Index,
        Text
    }
    
    [JsonConverter(typeof(FNameConverter))]
    public readonly struct FName
    {
        private readonly FNameEntrySerialized Name;
        /** Index into the Names array (used to find String portion of the string/number pair used for display) */
        public readonly int Index;
        /** Number portion of the string/number pair (stored internally as 1 more than actual, so zero'd memory will be the default, no-instance case) */
        public readonly int Number;

        public string Text => Number == 0 ? Name.Name : $"{Name.Name}_{Number - 1}";
        public bool IsNone => Text == null || Text == "None";
<<<<<<< HEAD

        public readonly FNameComparisonMethod ComparisonMethod;

=======
        
        public readonly FNameComparisonMethod ComparisonMethod;
        
>>>>>>> cd211ab3
        public FName(string name, int index = 0, int number = 0, FNameComparisonMethod compare = FNameComparisonMethod.Text)
        {
            Name = new FNameEntrySerialized(name);
            Index = index;
            Number = number;
            ComparisonMethod = compare;
        }

        public FName(FNameEntrySerialized name, int index, int number, FNameComparisonMethod compare = FNameComparisonMethod.Index)
        {
            Name = name;
            Index = index;
            Number = number;
            ComparisonMethod = compare;
        }

        public FName(FNameEntrySerialized[] nameMap, int index, int number, FNameComparisonMethod compare = FNameComparisonMethod.Index) : this(nameMap[index], index, number, compare)
        {
        }

        public FName(FMappedName mappedName, FNameEntrySerialized[] nameMap, FNameComparisonMethod compare = FNameComparisonMethod.Index) : this(nameMap, (int) mappedName.NameIndex, (int) mappedName.ExtraIndex, compare)
        {
<<<<<<< HEAD
        }

        [MethodImpl(MethodImplOptions.AggressiveInlining)]
        public static bool operator ==(FName a, FName b)
        {
            return a.ComparisonMethod switch
            {
                FNameComparisonMethod.Index => a.Index == b.Index && a.Number == b.Number,
                FNameComparisonMethod.Text => a.Text == b.Text,
                _ => throw new ArgumentOutOfRangeException()
            };
        }

        [MethodImpl(MethodImplOptions.AggressiveInlining)]
        public static bool operator !=(FName a, FName b)
        {
            return !(a == b);
        }
        
        [MethodImpl(MethodImplOptions.AggressiveInlining)]
        public static bool operator ==(FName a, int b)
        {
            return a.Index == b;
        }
        
        [MethodImpl(MethodImplOptions.AggressiveInlining)]
        public static bool operator !=(FName a, int b)
        {
            return a.Index != b;
        }
        
        [MethodImpl(MethodImplOptions.AggressiveInlining)]
        public static bool operator ==(FName a, uint b)
        {
            return a.Index == b;
        }
        
        [MethodImpl(MethodImplOptions.AggressiveInlining)]
=======
        }
        
        [MethodImpl(MethodImplOptions.AggressiveInlining)]
        public static bool operator ==(FName a, FName b)
        {
            return a.ComparisonMethod switch
            {
                FNameComparisonMethod.Index => a.Index == b.Index && a.Number == b.Number,
                FNameComparisonMethod.Text => a.Text == b.Text,
                _ => throw new ArgumentOutOfRangeException()
            };
        }

        [MethodImpl(MethodImplOptions.AggressiveInlining)]
        public static bool operator !=(FName a, FName b)
        {
            return !(a == b);
        }

        [MethodImpl(MethodImplOptions.AggressiveInlining)]
        public static bool operator ==(FName a, int b)
        {
            return a.Index == b;
        }

        [MethodImpl(MethodImplOptions.AggressiveInlining)]
        public static bool operator !=(FName a, int b)
        {
            return a.Index != b;
        }

        [MethodImpl(MethodImplOptions.AggressiveInlining)]
        public static bool operator ==(FName a, uint b)
        {
            return a.Index == b;
        }

        [MethodImpl(MethodImplOptions.AggressiveInlining)]
>>>>>>> cd211ab3
        public static bool operator !=(FName a, uint b)
        {
            return a.Index != b;
        }

        public override string ToString()
        {
            return Text;
        }
    }
    
    public class FNameConverter : JsonConverter<FName>
    {
        public override void WriteJson(JsonWriter writer, FName value, JsonSerializer serializer)
        {
            writer.WriteValue(value.Text);
        }

        public override FName ReadJson(JsonReader reader, Type objectType, FName existingValue, bool hasExistingValue,
            JsonSerializer serializer)
        {
            throw new NotImplementedException();
        }
    }
}<|MERGE_RESOLUTION|>--- conflicted
+++ resolved
@@ -22,15 +22,9 @@
 
         public string Text => Number == 0 ? Name.Name : $"{Name.Name}_{Number - 1}";
         public bool IsNone => Text == null || Text == "None";
-<<<<<<< HEAD
-
-        public readonly FNameComparisonMethod ComparisonMethod;
-
-=======
         
         public readonly FNameComparisonMethod ComparisonMethod;
         
->>>>>>> cd211ab3
         public FName(string name, int index = 0, int number = 0, FNameComparisonMethod compare = FNameComparisonMethod.Text)
         {
             Name = new FNameEntrySerialized(name);
@@ -53,46 +47,6 @@
 
         public FName(FMappedName mappedName, FNameEntrySerialized[] nameMap, FNameComparisonMethod compare = FNameComparisonMethod.Index) : this(nameMap, (int) mappedName.NameIndex, (int) mappedName.ExtraIndex, compare)
         {
-<<<<<<< HEAD
-        }
-
-        [MethodImpl(MethodImplOptions.AggressiveInlining)]
-        public static bool operator ==(FName a, FName b)
-        {
-            return a.ComparisonMethod switch
-            {
-                FNameComparisonMethod.Index => a.Index == b.Index && a.Number == b.Number,
-                FNameComparisonMethod.Text => a.Text == b.Text,
-                _ => throw new ArgumentOutOfRangeException()
-            };
-        }
-
-        [MethodImpl(MethodImplOptions.AggressiveInlining)]
-        public static bool operator !=(FName a, FName b)
-        {
-            return !(a == b);
-        }
-        
-        [MethodImpl(MethodImplOptions.AggressiveInlining)]
-        public static bool operator ==(FName a, int b)
-        {
-            return a.Index == b;
-        }
-        
-        [MethodImpl(MethodImplOptions.AggressiveInlining)]
-        public static bool operator !=(FName a, int b)
-        {
-            return a.Index != b;
-        }
-        
-        [MethodImpl(MethodImplOptions.AggressiveInlining)]
-        public static bool operator ==(FName a, uint b)
-        {
-            return a.Index == b;
-        }
-        
-        [MethodImpl(MethodImplOptions.AggressiveInlining)]
-=======
         }
         
         [MethodImpl(MethodImplOptions.AggressiveInlining)]
@@ -131,7 +85,6 @@
         }
 
         [MethodImpl(MethodImplOptions.AggressiveInlining)]
->>>>>>> cd211ab3
         public static bool operator !=(FName a, uint b)
         {
             return a.Index != b;
