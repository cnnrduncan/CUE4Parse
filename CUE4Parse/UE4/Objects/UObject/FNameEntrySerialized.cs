--- conflicted
+++ resolved
@@ -61,28 +61,8 @@
             {
                 var header = headers[i];
                 var length = (int) header.Length;
-<<<<<<< HEAD
-                if (header.IsUtf16)
-                {
-                    unsafe
-                    {
-                        var utf16Length = length * 2;
-                        var nameData = stackalloc byte[utf16Length];
-                        nameAr.Serialize(nameData, utf16Length);
-                        result[i] = new FNameEntrySerialized(new string((char*)nameData, 0, length));
-                    }
-                }
-            
-                unsafe
-                {
-                    var nameData = stackalloc byte[length];
-                    nameAr.Serialize(nameData, length);
-                    result[i] = new FNameEntrySerialized(new string((sbyte*) nameData, 0, length));
-                }
-=======
                 string s = header.IsUtf16 ? new string(Ar.ReadArray<char>(length)) : Encoding.UTF8.GetString(Ar.ReadBytes(length));
                 entries[i] = new FNameEntrySerialized(s);
->>>>>>> cd211ab3
             }
 
             return entries;
@@ -99,48 +79,24 @@
                 {
                     var utf16Length = length * 2;
                     var nameData = stackalloc byte[utf16Length];
-<<<<<<< HEAD
-                    nameAr.Serialize(nameData, utf16Length);
-                    return new FNameEntrySerialized(new string((char*)nameData, 0, length));
-=======
                     Ar.Serialize(nameData, utf16Length);
                     return new FNameEntrySerialized(new string((char*) nameData, 0, length));
->>>>>>> cd211ab3
                 }
             }
 
             unsafe
             {
                 var nameData = stackalloc byte[length];
-<<<<<<< HEAD
-                nameAr.Serialize(nameData, length);
-=======
                 Ar.Serialize(nameData, length);
->>>>>>> cd211ab3
                 return new FNameEntrySerialized(new string((sbyte*) nameData, 0, length));
             }
         }
 
         private unsafe struct FSerializedNameHeader
         {
-<<<<<<< HEAD
-            public readonly bool IsUtf16;
-            public readonly uint Length;
-            public FSerializeNameHeader(FArchive Ar)
-            {
-                unsafe
-                {
-                    var data = stackalloc byte[2];
-                    Ar.Serialize(data, 2);
-                    IsUtf16 = (data[0] & 0x80u) != 0;
-                    Length = ((data[0] & 0x7Fu) << 8) + data[1];
-                }
-            }
-=======
             private fixed byte _data[2];
             public bool IsUtf16 => (_data[0] & 0x80u) != 0;
             public uint Length => ((_data[0] & 0x7Fu) << 8) + _data[1];
->>>>>>> cd211ab3
         }
     }
 }