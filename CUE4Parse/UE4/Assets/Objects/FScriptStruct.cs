--- conflicted
+++ resolved
@@ -4,12 +4,8 @@
 using CUE4Parse.GameTypes.TSW.Objects;
 using CUE4Parse.GameTypes.TL.Objects;
 using CUE4Parse.GameTypes.L2KD.Objects;
-<<<<<<< HEAD
 using CUE4Parse.GameTypes.SG2.Objects;
-=======
-using CUE4Parse.UE4.Assets.Exports;
 using CUE4Parse.UE4.Assets.Exports.Animation;
->>>>>>> 3002619f
 using CUE4Parse.UE4.Assets.Exports.Engine.Font;
 using CUE4Parse.UE4.Assets.Exports.Material;
 using CUE4Parse.UE4.Assets.Exports.SkeletalMesh;
@@ -185,10 +181,9 @@
             // Lego 2K Drive
             "LegoGraphPartInstance" => type == ReadType.ZERO ? new FLegoGraphPartInstance() : new FLegoGraphPartInstance(Ar),
 
-<<<<<<< HEAD
             // Splitgate2
             "Core1047ReleaseFlag" => new FCore1047ReleaseFlag(Ar),
-=======
+
             // ThroneAndLiberty
             "TLJsonGuid" => type == ReadType.ZERO ? new FGuid() : Ar.Read<FGuid>(),
             "TLJsonVector" => type == ReadType.ZERO ? new FVector() : new FVector(Ar),
@@ -197,7 +192,6 @@
 
             // Metro:Awakening
             "VGCoverDataPoint" => new VGCoverDataPoint(Ar),
->>>>>>> 3002619f
 
             _ => type == ReadType.ZERO ? new FStructFallback() : struc != null ? new FStructFallback(Ar, struc) : new FStructFallback(Ar, structName)
         };
