--- conflicted
+++ resolved
@@ -19,8 +19,8 @@
         {
             StructType = structName switch
             {
-                "Box" => new FBox(Ar),
-                "Box2D" => new FBox2D(Ar),
+                "Box" => Ar.Read<FBox>(),
+                "Box2D" => Ar.Read<FBox2D>(),
                 "Color" => Ar.Read<FColor>(),
                 "IntPoint" => Ar.Read<FIntPoint>(),
                 "IntVector" => Ar.Read<FIntVector>(),
@@ -30,15 +30,10 @@
                 "Vector" => Ar.Read<FVector>(),
                 "Vector2D" => Ar.Read<FVector2D>(),
                 "Vector4" => Ar.Read<FVector4>(),
-<<<<<<< HEAD
-                "Box" => Ar.Read<FBox>(),
-                "IntVector" => Ar.Read<FIntVector>(),
-=======
                 "DateTime" => Ar.Read<FDateTime>(),
                 "Timespan" => Ar.Read<FDateTime>(),
                 "FrameNumber" => Ar.Read<FFrameNumber>(),
                 "FrameRate" => Ar.Read<FFrameRate>(),
-                "Guid" => Ar.Read<FGuid>(),
                 "NavAgentSelector" => Ar.Read<FNavAgentSelector>(),
                 "SmartName" => new FSmartName(Ar),
                 "RichCurveKey" => Ar.Read<FRichCurveKey>(),
@@ -68,7 +63,6 @@
                 "ScalarMaterialInput" => throw new System.NotImplementedException(),
                 "MaterialAttributesInput" => throw new System.NotImplementedException(),
                 "Vector2MaterialInput" => throw new System.NotImplementedException(),
->>>>>>> 8a1691e0
                 _  => throw new System.NotImplementedException()
             };
         }
