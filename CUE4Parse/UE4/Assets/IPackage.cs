﻿using System;
using System.Collections.Generic;
using CUE4Parse.FileProvider;
using CUE4Parse.MappingsProvider;
using CUE4Parse.UE4.Assets.Exports;
using CUE4Parse.UE4.Objects.UObject;

namespace CUE4Parse.UE4.Assets
{
<<<<<<< HEAD
	[Flags]
    public enum EPackageFlags : uint
    {
		PKG_None						= 0x00000000,	///< No flags
		PKG_NewlyCreated				= 0x00000001,	///< Newly created package, not saved yet. In editor only.
		PKG_ClientOptional				= 0x00000002,	///< Purely optional for clients.
		PKG_ServerSideOnly				= 0x00000004,   ///< Only needed on the server side.
		PKG_CompiledIn					= 0x00000010,   ///< This package is from "compiled in" classes.
		PKG_ForDiffing					= 0x00000020,	///< This package was loaded just for the purposes of diffing
		PKG_EditorOnly					= 0x00000040,	///< This is editor-only package (for example: editor module script package)
		PKG_Developer					= 0x00000080,	///< Developer module
		PKG_UncookedOnly				= 0x00000100,	///< Loaded only in uncooked builds (i.e. runtime in editor)
		PKG_Cooked						= 0x00000200,	///< Package is cooked
		PKG_ContainsNoAsset				= 0x00000400,	///< Package doesn't contain any asset object (although asset tags can be present)
	//	PKG_Unused						= 0x00000800,
	//	PKG_Unused						= 0x00001000,
		PKG_UnversionedProperties		= 0x00002000,   ///< Uses unversioned property serialization instead of versioned tagged property serialization
		PKG_ContainsMapData				= 0x00004000,   ///< Contains map data (UObjects only referenced by a single ULevel) but is stored in a different package
	//	PKG_Unused						= 0x00008000,
		PKG_Compiling					= 0x00010000,	///< package is currently being compiled
		PKG_ContainsMap					= 0x00020000,	///< Set if the package contains a ULevel/ UWorld object
		PKG_RequiresLocalizationGather	= 0x00040000,	///< Set if the package contains any data to be gathered by localization
	//	PKG_Unused						= 0x00080000,
		PKG_PlayInEditor				= 0x00100000,	///< Set if the package was created for the purpose of PIE
		PKG_ContainsScript				= 0x00200000,	///< Package is allowed to contain UClass objects
		PKG_DisallowExport				= 0x00400000,	///< Editor should not export asset in this package
	//	PKG_Unused						= 0x00800000,
	//	PKG_Unused						= 0x01000000,	
	//	PKG_Unused						= 0x02000000,	
	//	PKG_Unused						= 0x04000000,
	//	PKG_Unused						= 0x08000000,	
		PKG_DynamicImports				= 0x10000000,	///< This package should resolve dynamic imports from its export at runtime.
		PKG_RuntimeGenerated			= 0x20000000,	///< This package contains elements that are runtime generated, and may not follow standard loading order rules
		PKG_ReloadingForCooker			= 0x40000000,   ///< This package is reloading in the cooker, try to avoid getting data we will never need. We won't save this package.
		PKG_FilterEditorOnly			= 0x80000000,	///< Package has editor-only data filtered out
    }
    
=======
>>>>>>> 9b8b311b
    public interface IPackage
    {
        public string Name { get; }
        public IFileProvider? Provider { get; }
        public TypeMappings? Mappings { get; }

        public FPackageFileSummary Summary { get; }
        public FNameEntrySerialized[] NameMap { get; }
        public Lazy<UObject>[] ExportsLazy { get; }

        public bool HasFlags(EPackageFlags flags);
<<<<<<< HEAD
        /*public T? GetExportOfTypeOrNull<T>() where T : UExport;
        public T GetExportOfType<T>() where T : UExport;*/
        public UExport? GetExportOrNull(string name, StringComparison comparisonType = StringComparison.Ordinal);
        public T? GetExportOrNull<T>(string name, StringComparison comparisonType = StringComparison.Ordinal) where T : UExport;
        public UExport GetExport(string name, StringComparison comparisonType = StringComparison.Ordinal);
        public T GetExport<T>(string name, StringComparison comparisonType = StringComparison.Ordinal) where T : UExport;
=======
        /*public T? GetExportOfTypeOrNull<T>() where T : UObject;
        public T GetExportOfType<T>() where T : UObject;*/
        public UObject? GetExportOrNull(string name, StringComparison comparisonType = StringComparison.Ordinal);
        public T? GetExportOrNull<T>(string name, StringComparison comparisonType = StringComparison.Ordinal) where T : UObject;
        public UObject GetExport(string name, StringComparison comparisonType = StringComparison.Ordinal);
        public T GetExport<T>(string name, StringComparison comparisonType = StringComparison.Ordinal) where T : UObject;
>>>>>>> 9b8b311b
        public Lazy<UObject>? FindObject(FPackageIndex? index);
        public ResolvedObject? ResolvePackageIndex(FPackageIndex? index);
        public UObject? GetExport(int index);
        public IEnumerable<UObject> GetExports();
    }
}<|MERGE_RESOLUTION|>--- conflicted
+++ resolved
@@ -7,7 +7,6 @@
 
 namespace CUE4Parse.UE4.Assets
 {
-<<<<<<< HEAD
 	[Flags]
     public enum EPackageFlags : uint
     {
@@ -45,8 +44,6 @@
 		PKG_FilterEditorOnly			= 0x80000000,	///< Package has editor-only data filtered out
     }
     
-=======
->>>>>>> 9b8b311b
     public interface IPackage
     {
         public string Name { get; }
@@ -58,21 +55,12 @@
         public Lazy<UObject>[] ExportsLazy { get; }
 
         public bool HasFlags(EPackageFlags flags);
-<<<<<<< HEAD
-        /*public T? GetExportOfTypeOrNull<T>() where T : UExport;
-        public T GetExportOfType<T>() where T : UExport;*/
-        public UExport? GetExportOrNull(string name, StringComparison comparisonType = StringComparison.Ordinal);
-        public T? GetExportOrNull<T>(string name, StringComparison comparisonType = StringComparison.Ordinal) where T : UExport;
-        public UExport GetExport(string name, StringComparison comparisonType = StringComparison.Ordinal);
-        public T GetExport<T>(string name, StringComparison comparisonType = StringComparison.Ordinal) where T : UExport;
-=======
         /*public T? GetExportOfTypeOrNull<T>() where T : UObject;
         public T GetExportOfType<T>() where T : UObject;*/
         public UObject? GetExportOrNull(string name, StringComparison comparisonType = StringComparison.Ordinal);
         public T? GetExportOrNull<T>(string name, StringComparison comparisonType = StringComparison.Ordinal) where T : UObject;
         public UObject GetExport(string name, StringComparison comparisonType = StringComparison.Ordinal);
         public T GetExport<T>(string name, StringComparison comparisonType = StringComparison.Ordinal) where T : UObject;
->>>>>>> 9b8b311b
         public Lazy<UObject>? FindObject(FPackageIndex? index);
         public ResolvedObject? ResolvePackageIndex(FPackageIndex? index);
         public UObject? GetExport(int index);
