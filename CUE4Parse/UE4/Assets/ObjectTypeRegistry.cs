using CUE4Parse.UE4.Assets.Exports;

using System;
using System.Collections.Generic;
<<<<<<< HEAD
using CUE4Parse.UE4.Assets.Exports.Animation;
using CUE4Parse.UE4.Assets.Exports.Animation.ACL;
using CUE4Parse.UE4.Assets.Exports.Engine;
using CUE4Parse.UE4.Assets.Exports.Internationalization;
using CUE4Parse.UE4.Assets.Exports.Material;
using CUE4Parse.UE4.Assets.Exports.SkeletalMesh;
using CUE4Parse.UE4.Assets.Exports.Sound;
using CUE4Parse.UE4.Assets.Exports.StaticMesh;
using CUE4Parse.UE4.Assets.Exports.Texture;
using CUE4Parse.UE4.Assets.Exports.Wwise;
using CUE4Parse.UE4.Objects.Engine;
using CUE4Parse.UE4.Objects.Engine.Animation;
using CUE4Parse.UE4.Objects.NavigationSystem;
using CUE4Parse.UE4.Objects.PhysicsEngine;
using CUE4Parse.UE4.Objects.RigVM;
using CUE4Parse.UE4.Objects.UObject;
=======
>>>>>>> 54939e7e

namespace CUE4Parse.UE4.Assets
{
    internal sealed class SkipObjectRegistrationAttribute : Attribute { }

    public static class ObjectTypeRegistry
    {
        private static readonly Dictionary<string, Type> _classes = new();

        static ObjectTypeRegistry()
        {
            RegisterEngine();
        }

        private static void RegisterEngine()
        {
<<<<<<< HEAD
            RegisterClass(typeof(UAnimBlueprintGeneratedClass));
            RegisterClass(typeof(UAnimBoneCompressionSettings));
            RegisterClass(typeof(UAnimCompress));
            RegisterClass(typeof(UAnimCompress_PerTrackCompression));
            RegisterClass(typeof(UAnimSequence));
            RegisterClass(typeof(UBlueprintGeneratedClass));
            RegisterClass(typeof(UCurveTable));
            RegisterClass(typeof(UDataTable));
            RegisterClass(typeof(UFunction));
            RegisterClass(typeof(UMaterial));
            RegisterClass(typeof(UMaterialInstanceConstant));
            RegisterClass(typeof(USkeleton));
            RegisterClass(typeof(UStaticMesh));
            RegisterClass(typeof(USkeletalMesh));
            RegisterClass(typeof(UNavCollision));
            RegisterClass(typeof(USoundWave));
            RegisterClass(typeof(UStringTable));
            RegisterClass(typeof(UTexture2D));
            RegisterClass(typeof(UTextureCube));
            RegisterClass(typeof(ULightMapTexture2D));
            RegisterClass(typeof(UShadowMapTexture2D));
            RegisterClass(typeof(UVolumeTexture));
            RegisterClass(typeof(UUserDefinedEnum));
            RegisterClass(typeof(UUserDefinedStruct));
            RegisterClass(typeof(UWidgetBlueprintGeneratedClass));
            RegisterClass(typeof(UControlRigBlueprintGeneratedClass));
            RegisterClass(typeof(UGameplayAbilityBlueprintGeneratedClass));
            RegisterClass(typeof(UBodySetup));
            RegisterClass(typeof(UModel));
            RegisterClass(typeof(URigVM));

            // Pre-4.25 property types
            RegisterClass(typeof(UField));
            RegisterClass(typeof(UProperty));
            RegisterClass(typeof(UNumericProperty));
            RegisterClass(typeof(UByteProperty));
            RegisterClass(typeof(UInt8Property));
            RegisterClass(typeof(UInt16Property));
            RegisterClass(typeof(UIntProperty));
            RegisterClass(typeof(UInt64Property));
            RegisterClass(typeof(UUInt16Property));
            RegisterClass(typeof(UUInt32Property));
            RegisterClass(typeof(UUInt64Property));
            RegisterClass(typeof(UFloatProperty));
            RegisterClass(typeof(UDoubleProperty));
            RegisterClass(typeof(UBoolProperty));
            RegisterClass(typeof(UObjectPropertyBase));
            RegisterClass(typeof(UObjectProperty));
            RegisterClass(typeof(UWeakObjectProperty));
            RegisterClass(typeof(ULazyObjectProperty));
            RegisterClass(typeof(USoftObjectProperty));
            RegisterClass(typeof(UClassProperty));
            RegisterClass(typeof(USoftClassProperty));
            RegisterClass(typeof(UInterfaceProperty));
            RegisterClass(typeof(UNameProperty));
            RegisterClass(typeof(UStrProperty));
            RegisterClass(typeof(UArrayProperty));
            RegisterClass(typeof(UMapProperty));
            RegisterClass(typeof(USetProperty));
            RegisterClass(typeof(UStructProperty));
            RegisterClass(typeof(UDelegateProperty));
            RegisterClass(typeof(UMulticastDelegateProperty));
            RegisterClass(typeof(UMulticastInlineDelegateProperty));
            RegisterClass(typeof(UMulticastSparseDelegateProperty));
            RegisterClass(typeof(UEnumProperty));
            RegisterClass(typeof(UTextProperty));

            // Wwise
            RegisterClass(typeof(UAkMediaAssetData));

            // ACLPlugin
            RegisterClass(typeof(UAnimBoneCompressionCodec_ACL));
            RegisterClass(typeof(UAnimBoneCompressionCodec_ACLDatabase));
            RegisterClass(typeof(UAnimBoneCompressionCodec_ACLSafe));
=======
            var skipAttributeType = typeof(SkipObjectRegistrationAttribute);
            var propertyHolderType = typeof(IPropertyHolder);
            var assembly = propertyHolderType.Assembly;

            foreach (var definedType in assembly.DefinedTypes)
            {
                if (definedType.IsAbstract ||
                    definedType.IsInterface ||
                    !propertyHolderType.IsAssignableFrom(definedType))
                {
                    continue;
                }

                if (definedType.GetCustomAttributes(skipAttributeType, false).Length != 0)
                {
                    continue;
                }

                RegisterClass(definedType);
            }
>>>>>>> 54939e7e
        }

        public static void RegisterClass(Type type)
        {
            var name = type.Name;
            if ((name[0] == 'U' || name[0] == 'A') && char.IsUpper(name[1]))
                name = name[1..];
            RegisterClass(name, type);
        }

        public static void RegisterClass(string serializedName, Type type)
        {
            lock (_classes)
            {
                _classes[serializedName] = type;
            }
        }

        public static Type? GetClass(string serializedName)
        {
            lock (_classes)
            {
                if (!_classes.TryGetValue(serializedName, out var type) && serializedName.EndsWith("_C"))
                {
                    _classes.TryGetValue(serializedName[..^2], out type);
                }
                return type;
            }
        }
        
        public static Type? Get(string serializedName)
        {
            return GetClass(serializedName);
            // TODO add script structs
        }
    }
}<|MERGE_RESOLUTION|>--- conflicted
+++ resolved
@@ -1,26 +1,6 @@
-using CUE4Parse.UE4.Assets.Exports;
-
 using System;
 using System.Collections.Generic;
-<<<<<<< HEAD
-using CUE4Parse.UE4.Assets.Exports.Animation;
-using CUE4Parse.UE4.Assets.Exports.Animation.ACL;
-using CUE4Parse.UE4.Assets.Exports.Engine;
-using CUE4Parse.UE4.Assets.Exports.Internationalization;
-using CUE4Parse.UE4.Assets.Exports.Material;
-using CUE4Parse.UE4.Assets.Exports.SkeletalMesh;
-using CUE4Parse.UE4.Assets.Exports.Sound;
-using CUE4Parse.UE4.Assets.Exports.StaticMesh;
-using CUE4Parse.UE4.Assets.Exports.Texture;
-using CUE4Parse.UE4.Assets.Exports.Wwise;
-using CUE4Parse.UE4.Objects.Engine;
-using CUE4Parse.UE4.Objects.Engine.Animation;
-using CUE4Parse.UE4.Objects.NavigationSystem;
-using CUE4Parse.UE4.Objects.PhysicsEngine;
-using CUE4Parse.UE4.Objects.RigVM;
-using CUE4Parse.UE4.Objects.UObject;
-=======
->>>>>>> 54939e7e
+using CUE4Parse.UE4.Assets.Exports;
 
 namespace CUE4Parse.UE4.Assets
 {
@@ -37,82 +17,6 @@
 
         private static void RegisterEngine()
         {
-<<<<<<< HEAD
-            RegisterClass(typeof(UAnimBlueprintGeneratedClass));
-            RegisterClass(typeof(UAnimBoneCompressionSettings));
-            RegisterClass(typeof(UAnimCompress));
-            RegisterClass(typeof(UAnimCompress_PerTrackCompression));
-            RegisterClass(typeof(UAnimSequence));
-            RegisterClass(typeof(UBlueprintGeneratedClass));
-            RegisterClass(typeof(UCurveTable));
-            RegisterClass(typeof(UDataTable));
-            RegisterClass(typeof(UFunction));
-            RegisterClass(typeof(UMaterial));
-            RegisterClass(typeof(UMaterialInstanceConstant));
-            RegisterClass(typeof(USkeleton));
-            RegisterClass(typeof(UStaticMesh));
-            RegisterClass(typeof(USkeletalMesh));
-            RegisterClass(typeof(UNavCollision));
-            RegisterClass(typeof(USoundWave));
-            RegisterClass(typeof(UStringTable));
-            RegisterClass(typeof(UTexture2D));
-            RegisterClass(typeof(UTextureCube));
-            RegisterClass(typeof(ULightMapTexture2D));
-            RegisterClass(typeof(UShadowMapTexture2D));
-            RegisterClass(typeof(UVolumeTexture));
-            RegisterClass(typeof(UUserDefinedEnum));
-            RegisterClass(typeof(UUserDefinedStruct));
-            RegisterClass(typeof(UWidgetBlueprintGeneratedClass));
-            RegisterClass(typeof(UControlRigBlueprintGeneratedClass));
-            RegisterClass(typeof(UGameplayAbilityBlueprintGeneratedClass));
-            RegisterClass(typeof(UBodySetup));
-            RegisterClass(typeof(UModel));
-            RegisterClass(typeof(URigVM));
-
-            // Pre-4.25 property types
-            RegisterClass(typeof(UField));
-            RegisterClass(typeof(UProperty));
-            RegisterClass(typeof(UNumericProperty));
-            RegisterClass(typeof(UByteProperty));
-            RegisterClass(typeof(UInt8Property));
-            RegisterClass(typeof(UInt16Property));
-            RegisterClass(typeof(UIntProperty));
-            RegisterClass(typeof(UInt64Property));
-            RegisterClass(typeof(UUInt16Property));
-            RegisterClass(typeof(UUInt32Property));
-            RegisterClass(typeof(UUInt64Property));
-            RegisterClass(typeof(UFloatProperty));
-            RegisterClass(typeof(UDoubleProperty));
-            RegisterClass(typeof(UBoolProperty));
-            RegisterClass(typeof(UObjectPropertyBase));
-            RegisterClass(typeof(UObjectProperty));
-            RegisterClass(typeof(UWeakObjectProperty));
-            RegisterClass(typeof(ULazyObjectProperty));
-            RegisterClass(typeof(USoftObjectProperty));
-            RegisterClass(typeof(UClassProperty));
-            RegisterClass(typeof(USoftClassProperty));
-            RegisterClass(typeof(UInterfaceProperty));
-            RegisterClass(typeof(UNameProperty));
-            RegisterClass(typeof(UStrProperty));
-            RegisterClass(typeof(UArrayProperty));
-            RegisterClass(typeof(UMapProperty));
-            RegisterClass(typeof(USetProperty));
-            RegisterClass(typeof(UStructProperty));
-            RegisterClass(typeof(UDelegateProperty));
-            RegisterClass(typeof(UMulticastDelegateProperty));
-            RegisterClass(typeof(UMulticastInlineDelegateProperty));
-            RegisterClass(typeof(UMulticastSparseDelegateProperty));
-            RegisterClass(typeof(UEnumProperty));
-            RegisterClass(typeof(UTextProperty));
-
-            // Wwise
-            RegisterClass(typeof(UAkMediaAssetData));
-
-            // ACLPlugin
-            RegisterClass(typeof(UAnimBoneCompressionCodec_ACL));
-            RegisterClass(typeof(UAnimBoneCompressionCodec_ACLDatabase));
-            RegisterClass(typeof(UAnimBoneCompressionCodec_ACLSafe));
-=======
             var skipAttributeType = typeof(SkipObjectRegistrationAttribute);
             var propertyHolderType = typeof(IPropertyHolder);
             var assembly = propertyHolderType.Assembly;
@@ -133,7 +37,6 @@
 
                 RegisterClass(definedType);
             }
->>>>>>> 54939e7e
         }
 
         public static void RegisterClass(Type type)
