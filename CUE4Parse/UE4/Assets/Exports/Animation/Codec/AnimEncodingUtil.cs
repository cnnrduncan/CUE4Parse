--- conflicted
+++ resolved
@@ -1,20 +1,9 @@
 ﻿using System;
-<<<<<<< HEAD
-using System.Collections.Generic;
-using System.Text;
-using static CUE4Parse.UE4.Assets.Exports.Animation.AnimationCompressionFormat;
-using System.Collections.ObjectModel;
-=======
->>>>>>> 33412bc3
 using System.Diagnostics;
 using System.Runtime.CompilerServices;
 
 namespace CUE4Parse.UE4.Assets.Exports.Animation.Codec
 {
-<<<<<<< HEAD
-    using CUE4Parse.UE4.Objects.Core.Math;
-    using CUE4Parse.UE4.Readers;
-=======
     /**
      * Structure to hold an Atom and Track index mapping for a requested bone. 
      * Used in the bulk-animation solving process
@@ -24,7 +13,6 @@
         public int AtomIndex;
         public int TrackIndex;
     }
->>>>>>> 33412bc3
 
     public interface IAnimEncoding { }
 
