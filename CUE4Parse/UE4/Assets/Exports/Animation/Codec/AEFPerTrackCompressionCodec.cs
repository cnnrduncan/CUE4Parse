--- conflicted
+++ resolved
@@ -5,17 +5,11 @@
 {
     public class AEFPerTrackCompressionCodec : AnimEncoding
     {
-<<<<<<< HEAD
         public static void GetBoneAtomRotation(
-=======
-        public void GetBoneAtomRotation(
-            FArchive Ar,
->>>>>>> e68c70c3
             FAnimSequenceDecompressionContext decompContext,
             int trackIndex,
             ref FTransform outAtom)
         {
-<<<<<<< HEAD
             var animData = (FUECompressedAnimData)decompContext.CompressedAnimData;
             var trackData = animData.CompressedTrackOffsets;
             var trackDataStartIndex = trackIndex * 2;
@@ -32,27 +26,6 @@
 
 
             }
-=======
-            throw new NotImplementedException();
-        }
-
-        public void GetBoneAtomTranslation(
-            FArchive Ar,
-            FAnimSequenceDecompressionContext decompContext,
-            int trackIndex,
-            ref FTransform outAtom)
-        {
-            throw new NotImplementedException();
-        }
-
-        public void GetBoneAtomScale(
-            FArchive Ar,
-            FAnimSequenceDecompressionContext decompContext,
-            int trackIndex,
-            ref FTransform outAtom)
-        {
-            throw new NotImplementedException();
->>>>>>> e68c70c3
         }
     }
 }