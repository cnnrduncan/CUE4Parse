--- conflicted
+++ resolved
@@ -30,71 +30,7 @@
             var bHasLegacyMips = GetOrDefault("bDisableDerivedDataCache_DEPRECATED", false);
             if (bHasLegacyMips)
             {
-<<<<<<< HEAD
                 legacyMips = Ar.ReadArray(() => new FTexture2DMipMap(Ar));
-=======
-                var bSerializeMipData = true;
-
-                if (Ar.Game >= EGame.GAME_UE5_3)
-                {
-                    // Controls whether FByteBulkData is serialized??
-                    bSerializeMipData = Ar.ReadBoolean();
-                }
-
-                var pixelFormatEnum = Ar.ReadFName();
-                while (!pixelFormatEnum.IsNone)
-                {
-                    var skipOffset = Ar.Game switch
-                    {
-                        >= EGame.GAME_UE5_0 => Ar.AbsolutePosition + Ar.Read<long>(),
-                        >= EGame.GAME_UE4_20 => Ar.Read<long>(),
-                        _ => Ar.Read<int>()
-                    };
-
-                    var pixelFormat = EPixelFormat.PF_Unknown;
-                    Enum.TryParse(pixelFormatEnum.Text, out pixelFormat);
-
-                    if (Format == EPixelFormat.PF_Unknown)
-                    {
-                        //?? check whether we can support this pixel format
-#if DEBUG
-                        Log.Debug($"Loading data for format {pixelFormatEnum}");
-#endif
-                        var data = new FTexturePlatformData(Ar);
-
-                        if (Ar.Game == EGame.GAME_SeaOfThieves)
-                        {
-                            Ar.Position += 4;
-                        }
-
-                        if (Ar.AbsolutePosition != skipOffset)
-                        {
-                            Log.Warning(
-                                $"Texture2D read incorrectly. Offset {Ar.AbsolutePosition}, Skip Offset {skipOffset}, Bytes remaining {skipOffset - Ar.AbsolutePosition}");
-                            Ar.SeekAbsolute(skipOffset, SeekOrigin.Begin);
-                        }
-
-                        // copy data to UTexture2D
-                        SizeX = data.SizeX;
-                        SizeY = data.SizeY;
-                        PackedData = data.PackedData;
-                        Format = pixelFormat;
-                        OptData = data.OptData;
-                        FirstMipToSerialize = data.FirstMipToSerialize;
-                        Mips = data.Mips;
-                        VTData = data.VTData;
-                    }
-                    else
-                    {
-#if DEBUG
-                        Log.Debug($"Skipping data for format {pixelFormatEnum}");
-#endif
-                        Ar.SeekAbsolute(skipOffset, SeekOrigin.Begin);
-                    }
-                    // read next format name
-                    pixelFormatEnum = Ar.ReadFName();
-                }
->>>>>>> 9b999ee3
             }
 
             var textureFileCacheGuidDeprecated = Ar.Read<FGuid>();
@@ -109,7 +45,15 @@
 
         if (bCooked)
         {
-            DeserializeCookedPlatformData(Ar);
+            var bSerializeMipData = true;
+
+            if (Ar.Game >= EGame.GAME_UE5_3)
+            {
+                // Controls whether FByteBulkData is serialized??
+                bSerializeMipData = Ar.ReadBoolean();
+            }
+
+            DeserializeCookedPlatformData(Ar, bSerializeMipData);
         }
     }
 }