using System;
using CUE4Parse.UE4.Assets.Readers;
using CUE4Parse.UE4.Objects.Core.Math;
using CUE4Parse.UE4.Objects.UObject;
using CUE4Parse.UE4.Versions;
using Newtonsoft.Json;

namespace CUE4Parse.UE4.Assets.Exports.Component;


public enum ERelativeTransformSpace : int
{
    /** World space transform. */
    RTS_World,
    /** Actor space transform. */
    RTS_Actor,
    /** Component space transform. */
    RTS_Component,
    /** Parent bone space transform */
    RTS_ParentBoneSpace,
};


public class USceneComponent : UActorComponent
{
    public FBoxSphereBounds? Bounds;
    public bool bIsCooked;

    public override void Deserialize(FAssetArchive Ar, long validPos)
    {
        base.Deserialize(Ar, validPos);

        var bComputeBoundsOnceForGame = GetOrDefault<bool>("bComputeBoundsOnceForGame");
        var bComputedBoundsOnceForGame = GetOrDefault<bool>("bComputedBoundsOnceForGame");
        var bComputeBounds = bComputeBoundsOnceForGame || bComputedBoundsOnceForGame;
        if (bComputeBounds && FUE5PrivateFrostyStreamObjectVersion.Get(Ar) >= FUE5PrivateFrostyStreamObjectVersion.Type.SerializeSceneComponentStaticBounds)
        {
            bIsCooked = Ar.ReadBoolean();
            if (bIsCooked)
                Bounds = new FBoxSphereBounds(Ar);
        }
    }
    
    public FTransform GetAbsoluteTransform()
    {
        var newTransform = new FTransform(GetRelativeRotation(), GetRelativeLocation(), GetRelativeScale3D());
        var parent = GetAttachParent();
        while (parent != null)
        {
            newTransform = newTransform * parent!.GetSocketTransform("", ERelativeTransformSpace.RTS_World);
            parent = parent.GetAttachParent();
        }
        return newTransform;
    }
    
    private FTransform GetComponentToWorld()
    {
        var relativeTransform = new FTransform(GetRelativeRotation(), GetRelativeLocation(), GetRelativeScale3D());
        if (GetAttachParent() != null) // CalcNewComponentToWorld_GeneralCases
        {
            return relativeTransform * GetAttachParent()!.GetSocketTransform("", ERelativeTransformSpace.RTS_World);
        }

        return relativeTransform;
    }

    public FTransform GetSocketTransform(string socketName, ERelativeTransformSpace transformSpace)
    {
        var relativeTransform = new FTransform(GetRelativeRotation(), GetRelativeLocation(), GetRelativeScale3D());
        if (transformSpace == ERelativeTransformSpace.RTS_World)
        {
            return relativeTransform;
        }
        else
        {
            throw new NotImplementedException();
            // return relativeTransform * GetComponentTransform();
        }
    }

    public USceneComponent? GetAttachParent()
    {
        return GetOrDefault<FPackageIndex?>("AttachParent")?.Load<USceneComponent>();
    }

    public FTransform GetComponentTransform()
    {
        return GetComponentToWorld();
    }
    
    public FVector GetRelativeLocation()
    {
        return GetOrDefault<FVector>("RelativeLocation");
    }
    
    public FRotator GetRelativeRotation()
    {
        return GetOrDefault("RelativeRotation", FRotator.ZeroRotator);
    }
    
    public FVector GetRelativeScale3D()
    {
        return GetOrDefault("RelativeScale3D", FVector.OneVector);
    }

    protected internal override void WriteJson(JsonWriter writer, JsonSerializer serializer)
    {
        base.WriteJson(writer, serializer);

        if (Bounds is null) return;
        writer.WritePropertyName("Bounds");
        serializer.Serialize(writer, Bounds);
    }
<<<<<<< HEAD
}
=======
}

public class UArrowComponent : USceneComponent;
public class UAudioComponent : USceneComponent;
public class UBillboardComponent : USceneComponent;
public class UBoxComponent : USceneComponent;
public class UBrushComponent : USceneComponent;
public class UCameraComponent : USceneComponent;
public class UCapsuleComponent : USceneComponent;
public class USplineComponent : UPrimitiveComponent;
public class UTextRenderComponent : USceneComponent;
>>>>>>> 5196e3a4
<|MERGE_RESOLUTION|>--- conflicted
+++ resolved
@@ -111,9 +111,6 @@
         writer.WritePropertyName("Bounds");
         serializer.Serialize(writer, Bounds);
     }
-<<<<<<< HEAD
-}
-=======
 }
 
 public class UArrowComponent : USceneComponent;
@@ -124,5 +121,4 @@
 public class UCameraComponent : USceneComponent;
 public class UCapsuleComponent : USceneComponent;
 public class USplineComponent : UPrimitiveComponent;
-public class UTextRenderComponent : USceneComponent;
->>>>>>> 5196e3a4
+public class UTextRenderComponent : USceneComponent;