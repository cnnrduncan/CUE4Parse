using System.Runtime.CompilerServices;

namespace CUE4Parse.UE4.Versions
{
    public enum EGame
    {
        // bytes: 01.00.0N.NX : 01=UE4, 00=masked by GAME_ENGINE, NN=UE4 subversion, X=game (4 bits, 0=base engine)
        GAME_UE4_0 = GameUtils.GameUe4Base + 0 << 4,
        GAME_UE4_1 = GameUtils.GameUe4Base + 1 << 4,
        GAME_UE4_2 = GameUtils.GameUe4Base + 2 << 4,
        GAME_UE4_3 = GameUtils.GameUe4Base + 3 << 4,
        GAME_UE4_4 = GameUtils.GameUe4Base + 4 << 4,
        GAME_UE4_5 = GameUtils.GameUe4Base + 5 << 4,
            GAME_ArkSurvivalEvolved = GAME_UE4_5 + 1,
        GAME_UE4_6 = GameUtils.GameUe4Base + 6 << 4,
        GAME_UE4_7 = GameUtils.GameUe4Base + 7 << 4,
        GAME_UE4_8 = GameUtils.GameUe4Base + 8 << 4,
        GAME_UE4_9 = GameUtils.GameUe4Base + 9 << 4,
        GAME_UE4_10 = GameUtils.GameUe4Base + 10 << 4,
            GAME_SeaOfThieves = GAME_UE4_10 + 1,
        GAME_UE4_11 = GameUtils.GameUe4Base + 11 << 4,
            GAME_GearsOfWar4 = GAME_UE4_11 + 1,
        GAME_UE4_12 = GameUtils.GameUe4Base + 12 << 4,
        GAME_UE4_13 = GameUtils.GameUe4Base + 13 << 4,
            GAME_StateOfDecay2 = GAME_UE4_13 + 1,
        GAME_UE4_14 = GameUtils.GameUe4Base + 14 << 4,
            GAME_TEKKEN7 = GAME_UE4_14 + 1,
        GAME_UE4_15 = GameUtils.GameUe4Base + 15 << 4,
        GAME_UE4_16 = GameUtils.GameUe4Base + 16 << 4,
            GAME_PlayerUnknownsBattlegrounds = GAME_UE4_16 + 1,
            GAME_TrainSimWorld2020 = GAME_UE4_16 + 2,
        GAME_UE4_17 = GameUtils.GameUe4Base + 17 << 4,
            GAME_AWayOut = GAME_UE4_17 + 1,
        GAME_UE4_18 = GameUtils.GameUe4Base + 18 << 4,
            GAME_KingdomHearts3 = GAME_UE4_18 + 1,
            GAME_FinalFantasy7Remake = GAME_UE4_18 + 2,
            GAME_AceCombat7 = GAME_UE4_18 + 3,
        GAME_UE4_19 = GameUtils.GameUe4Base + 19 << 4,
            GAME_Paragon = GAME_UE4_19 + 1,
        GAME_UE4_20 = GameUtils.GameUe4Base + 20 << 4,
            GAME_Borderlands3 = GAME_UE4_20 + 1,
        GAME_UE4_21 = GameUtils.GameUe4Base + 21 << 4,
            GAME_StarWarsJediFallenOrder = GAME_UE4_21 + 1,
            GAME_Undawn = GAME_UE4_21 + 2,
        GAME_UE4_22 = GameUtils.GameUe4Base + 22 << 4,
        GAME_UE4_23 = GameUtils.GameUe4Base + 23 << 4,
            GAME_ApexLegendsMobile = GAME_UE4_23 + 1,
        GAME_UE4_24 = GameUtils.GameUe4Base + 24 << 4,
        GAME_UE4_25 = GameUtils.GameUe4Base + 25 << 4,
            GAME_UE4_25_Plus = GAME_UE4_25 + 1,
            GAME_RogueCompany = GAME_UE4_25 + 2,
            GAME_DeadIsland2 = GAME_UE4_25 + 3,
            GAME_KenaBridgeofSpirits = GAME_UE4_25 + 4,
            GAME_CalabiYau = GAME_UE4_25 + 5,
            GAME_SYNCED = GAME_UE4_25 + 6,
        GAME_UE4_26 = GameUtils.GameUe4Base + 26 << 4,
            GAME_GTATheTrilogyDefinitiveEdition = GAME_UE4_26 + 1,
            GAME_ReadyOrNot = GAME_UE4_26 + 2,
            GAME_BladeAndSoul = GAME_UE4_26 + 3,
            GAME_TowerOfFantasy = GAME_UE4_26 + 4,
            GAME_Dauntless = GAME_UE4_26 + 5,
            GAME_TheDivisionResurgence = GAME_UE4_26 + 6,
            GAME_StarWarsJediSurvivor = GAME_UE4_26 + 7,
            GAME_Snowbreak = GAME_UE4_26 + 8,
            GAME_TorchlightInfinite = GAME_UE4_26 + 9,
        GAME_UE4_27 = GameUtils.GameUe4Base + 27 << 4,
            GAME_Splitgate = GAME_UE4_27 + 1,
            GAME_HYENAS = GAME_UE4_27 + 2,
            GAME_HogwartsLegacy = GAME_UE4_27 + 3,
            GAME_OutlastTrials = GAME_UE4_27 + 4,
            GAME_Valorant = GAME_UE4_27 + 5,
            GAME_Gollum = GAME_UE4_27 + 6,
            GAME_Grounded = GAME_UE4_27 + 7,
            GAME_SeekersofSkyveil = GAME_UE4_27 + 8,
        GAME_UE4_28 = GameUtils.GameUe4Base + 28 << 4,

        GAME_UE4_LATEST = GAME_UE4_28,

        // TODO Figure out the enum name for UE5 Early Access
        // The commit https://github.com/EpicGames/UnrealEngine/commit/cf116088ae6b65c1701eee99288e43c7310d6bb1#diff-6178e9d97c98e321fc3f53770109ea7f6a8ea7a86cac542717a81922f2f93613R723
        // changed the IoStore and its packages format which breaks backward compatibility with 5.0.0-16433597+++UE5+Release-5.0-EarlyAccess
        GAME_UE5_0 = GameUtils.GameUe5Base + 0 << 4,
            GAME_MeetYourMaker = GAME_UE5_0 + 1,
        GAME_UE5_1 = GameUtils.GameUe5Base + 1 << 4,
        GAME_UE5_2 = GameUtils.GameUe5Base + 2 << 4,
<<<<<<< HEAD
            GAME_DeadByDaylight = GAME_UE5_2 + 1,
=======
            GAME_DeadbyDaylight = GAME_UE5_2 + 1,
            GAME_PaxDei = GAME_UE5_2 + 2,
>>>>>>> a8cb8411
        GAME_UE5_3 = GameUtils.GameUe5Base + 3 << 4,
            GAME_WildAssault = GAME_UE5_3 + 1,
        GAME_UE5_4 = GameUtils.GameUe5Base + 4 << 4,
        GAME_UE5_5 = GameUtils.GameUe5Base + 5 << 4,

        GAME_UE5_LATEST = GAME_UE5_5
    }

    public static class GameUtils
    {
        public const int GameUe4Base = 0x1000000;
        public const int GameUe5Base = 0x2000000;

        [MethodImpl(MethodImplOptions.AggressiveInlining)]
        public static int GAME_UE4(int x)
        {
            return GameUe4Base + x << 4;
        }

        public static FPackageFileVersion GetVersion(this EGame game)
        {
            // Custom UE Games
            // If a game needs a even more specific custom version than the major release version you can add it below
            // if (game == EGame.GAME_VALORANT)
            //     return UE4Version.VER_UE4_24;

            if (game >= EGame.GAME_UE5_0)
            {
                return game switch
                {
                    < EGame.GAME_UE5_1 => new FPackageFileVersion(522, 1004),
                    < EGame.GAME_UE5_2 => new FPackageFileVersion(522, 1008),
                    < EGame.GAME_UE5_4 => new FPackageFileVersion(522, 1009),
                    < EGame.GAME_UE5_5 => new FPackageFileVersion(522, 1011),
                    _ => new FPackageFileVersion((int) EUnrealEngineObjectUE4Version.AUTOMATIC_VERSION, (int) EUnrealEngineObjectUE5Version.AUTOMATIC_VERSION)
                };
            }

            return FPackageFileVersion.CreateUE4Version(game switch
            {
                // General UE4 Versions
                < EGame.GAME_UE4_1 => 342,
                < EGame.GAME_UE4_2 => 352,
                < EGame.GAME_UE4_3 => 363,
                < EGame.GAME_UE4_4 => 382,
                < EGame.GAME_UE4_5 => 385,
                < EGame.GAME_UE4_6 => 401,
                < EGame.GAME_UE4_7 => 413,
                < EGame.GAME_UE4_8 => 434,
                < EGame.GAME_UE4_9 => 451,
                < EGame.GAME_UE4_10 => 482,
                < EGame.GAME_UE4_11 => 482,
                < EGame.GAME_UE4_12 => 498,
                < EGame.GAME_UE4_13 => 504,
                < EGame.GAME_UE4_14 => 505,
                < EGame.GAME_UE4_15 => 508,
                < EGame.GAME_UE4_16 => 510,
                < EGame.GAME_UE4_17 => 513,
                < EGame.GAME_UE4_18 => 513,
                < EGame.GAME_UE4_19 => 514,
                < EGame.GAME_UE4_20 => 516,
                < EGame.GAME_UE4_21 => 516,
                < EGame.GAME_UE4_22 => 517,
                < EGame.GAME_UE4_23 => 517,
                < EGame.GAME_UE4_24 => 517,
                < EGame.GAME_UE4_25 => 518,
                < EGame.GAME_UE4_26 => 518,
                < EGame.GAME_UE4_27 => 522,
                _ => (int) EUnrealEngineObjectUE4Version.AUTOMATIC_VERSION
            });
        }
    }
}<|MERGE_RESOLUTION|>--- conflicted
+++ resolved
@@ -83,12 +83,8 @@
             GAME_MeetYourMaker = GAME_UE5_0 + 1,
         GAME_UE5_1 = GameUtils.GameUe5Base + 1 << 4,
         GAME_UE5_2 = GameUtils.GameUe5Base + 2 << 4,
-<<<<<<< HEAD
             GAME_DeadByDaylight = GAME_UE5_2 + 1,
-=======
-            GAME_DeadbyDaylight = GAME_UE5_2 + 1,
             GAME_PaxDei = GAME_UE5_2 + 2,
->>>>>>> a8cb8411
         GAME_UE5_3 = GameUtils.GameUe5Base + 3 << 4,
             GAME_WildAssault = GAME_UE5_3 + 1,
         GAME_UE5_4 = GameUtils.GameUe5Base + 4 << 4,
