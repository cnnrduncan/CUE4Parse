﻿using System;
using System.Collections.Generic;
using System.Linq;
using System.Runtime.CompilerServices;
using System.Text.RegularExpressions;
using System.Threading;
using System.Threading.Tasks;
using CUE4Parse.FileProvider.Vfs;
using CUE4Parse.MappingsProvider;
using CUE4Parse.UE4.Assets;
using CUE4Parse.UE4.Assets.Exports;
using CUE4Parse.UE4.Exceptions;
using CUE4Parse.UE4.IO.Objects;
using CUE4Parse.UE4.Localization;
using CUE4Parse.UE4.Readers;
using CUE4Parse.UE4.Versions;
using CUE4Parse.Utils;
using Serilog;

namespace CUE4Parse.FileProvider
{
    public abstract class AbstractFileProvider : IFileProvider
    {
        protected static readonly ILogger Log = Serilog.Log.ForContext<IFileProvider>();

        public UE4Version Ver { get; set; }
        public EGame Game { get; set; }
        public ITypeMappingsProvider? MappingsContainer { get; set; }
        public TypeMappings? MappingsForThisGame => MappingsContainer?.ForGame(GameName.ToLowerInvariant());
        public IDictionary<string, IDictionary<string, string>> LocalizedResources { get; } = new Dictionary<string, IDictionary<string, string>>();
        public abstract IReadOnlyDictionary<string, GameFile> Files { get; }
        public abstract IReadOnlyDictionary<FPackageId, GameFile> FilesById { get; }
        public bool IsCaseInsensitive { get; } // fabian? is this reversed?

        protected AbstractFileProvider(
            bool isCaseInsensitive = false,
            EGame game = EGame.GAME_UE4_LATEST,
            UE4Version ver = UE4Version.VER_UE4_DETERMINE_BY_GAME)
        {
            IsCaseInsensitive = isCaseInsensitive;
            Game = game;
            Ver = ver == UE4Version.VER_UE4_DETERMINE_BY_GAME ? game.GetVersion() : ver;
        }

        private string _gameName;
        public string GameName
        {
            get
            {
                if (string.IsNullOrEmpty(_gameName))
                {
                    string t = Files.Keys.FirstOrDefault(it => !it.SubstringBefore('/').EndsWith("engine", StringComparison.OrdinalIgnoreCase)) ?? string.Empty;
                    _gameName = t.SubstringBefore('/');
                }
                return _gameName;
            }
        }

        public int LoadLocalization(ELanguage language = ELanguage.English, CancellationToken cancellationToken = default)
        {
            var regex = new Regex($"^{GameName}/.+/{GetLanguageCode(language)}/.+.locres$", RegexOptions.IgnoreCase | RegexOptions.Compiled);
            LocalizedResources.Clear();

            var i = 0;
            foreach (var file in Files.Where(x => regex.IsMatch(x.Key)))
            {
                cancellationToken.ThrowIfCancellationRequested();
                if (!file.Value.TryCreateReader(out var archive)) continue;
                
                var locres = new FTextLocalizationResource(archive);
                foreach (var entries in locres.Entries)
                {
                    cancellationToken.ThrowIfCancellationRequested();
                    if (!LocalizedResources.ContainsKey(entries.Key.Str))
                        LocalizedResources[entries.Key.Str] = new Dictionary<string, string>();

                    foreach (var keyValue in entries.Value)
                    {
                        cancellationToken.ThrowIfCancellationRequested();
                        LocalizedResources[entries.Key.Str][keyValue.Key.Str] = keyValue.Value.LocalizedString;
                        i++;
                    }
                }
            }
            return i;
        }

        public string GetLocalizedString(string namespacee, string key, string? defaultValue)
        {
            if (LocalizedResources.TryGetValue(namespacee, out var keyValue) &&
                keyValue.TryGetValue(key, out var localizedResource))
                return localizedResource;
            
            return defaultValue ?? string.Empty;
        }

        private string GetLanguageCode(ELanguage language)
        {
            return GameName.ToLowerInvariant() switch
            {
                "fortnitegame" => language switch
                {
                    ELanguage.English => "en",
                    ELanguage.French => "fr",
                    ELanguage.German => "de",
                    ELanguage.Italian => "it",
                    ELanguage.Spanish => "es",
                    ELanguage.SpanishLatin => "es-419",
                    ELanguage.Arabic => "ar",
                    ELanguage.Japanese => "ja",
                    ELanguage.Korean => "ko",
                    ELanguage.Polish => "pl",
                    ELanguage.PortugueseBrazil => "pt-BR",
                    ELanguage.Russian => "ru",
                    ELanguage.Turkish => "tr",
                    ELanguage.Chinese => "zh-CN",
                    ELanguage.TraditionalChinese => "zh-Hant",
                    _ => "en"
                },
                "worldexplorers" => language switch
                {
                    ELanguage.English => "en",
                    ELanguage.French => "fr",
                    ELanguage.German => "de",
                    ELanguage.Italian => "it",
                    ELanguage.Spanish => "es",
                    ELanguage.Japanese => "ja",
                    ELanguage.Korean => "ko",
                    ELanguage.PortugueseBrazil => "pt-BR",
                    ELanguage.Russian => "ru",
                    ELanguage.Chinese => "zh-Hans",
                    _ => "en"
                },
                _ => "en"
            };
        }

        public GameFile this[string path] => Files[FixPath(path)];

        public bool TryFindGameFile(string path, out GameFile file)
        {
            var uassetPath = FixPath(path);
            if (Files.TryGetValue(uassetPath, out file))
            {
                return true;
            }

            var umapPath = uassetPath.SubstringBeforeWithLast('.') + GameFile.Ue4PackageExtensions[1];
            if (Files.TryGetValue(umapPath, out file))
            {
                return true;
            }

<<<<<<< HEAD
=======
            return false;
        }

>>>>>>> cd211ab3
        public string FixPath(string path) => FixPath(path, IsCaseInsensitive ? StringComparison.OrdinalIgnoreCase : StringComparison.Ordinal);
        public string FixPath(string path, StringComparison comparisonType)
        {
            path = path.Replace('\\', '/');
            if (path[0] == '/')
                path = path.Substring(1);
            var lastPart = path.SubstringAfterLast('/');
            // This part is only for FSoftObjectPaths and not really needed anymore internally, but it's still in here for user input
            if (lastPart.Contains('.') && lastPart.SubstringBefore('.') == lastPart.SubstringAfter('.'))
                path = string.Concat(path.SubstringBeforeLast('/'), "/", lastPart.SubstringBefore('.'));
            if (path[path.Length - 1] != '/' && !lastPart.Contains('.'))
                path += "." + GameFile.Ue4PackageExtensions[0];

            var trigger = path.SubstringBefore("/", comparisonType);
            if (trigger.Equals(GameName, comparisonType))
            {
                return comparisonType == StringComparison.OrdinalIgnoreCase ? path.ToLowerInvariant() : path;
            }
            
            switch (trigger)
            {
                case "Game":
                case "Engine":
                {
                    var gameName = trigger == "Engine" ? "Engine" : GameName;
                    var p = path.SubstringAfter("/", comparisonType).SubstringBefore("/", comparisonType);
                    if (p.Contains('.'))
                    {
                        var ret = string.Concat(gameName, "/Content/", path.SubstringAfter("/", comparisonType));
                        return comparisonType == StringComparison.OrdinalIgnoreCase ? ret.ToLowerInvariant() : ret;
                    }
                    
                    switch (p)
                    {
                        case "Config":
                        case "Content":
                        case "Plugins":
                        {
                            var ret = string.Concat(gameName, '/', path.SubstringAfter("/", comparisonType));
                            return comparisonType == StringComparison.OrdinalIgnoreCase ? ret.ToLowerInvariant() : ret;
                        }
                        default:
                        {
                            var ret = string.Concat(gameName, "/Content/", path.SubstringAfter("/", comparisonType));
                            return comparisonType == StringComparison.OrdinalIgnoreCase ? ret.ToLowerInvariant() : ret;
                        }
                    }
                }
                case "RegionCN":
                {
                    var ret = string.Concat(GameName, "/Plugins/RegionCN/Content/", path.SubstringAfter("/", comparisonType));
                    return comparisonType == StringComparison.OrdinalIgnoreCase ? ret.ToLowerInvariant() : ret;
                }
                case "Melt":
                case "Argon":
                case "Goose":
                case "Score":
                case "Nickel":
                case "Rebirth":
                case "Builder":
                case "Hydrogen":
                case "Nitrogen":
                case "Vendetta":
                case "Daybreak":
                case "Titanium":
                case "Bodyguard":
                case "LeadAlloy":
                case "Phosphorus":
                case "ArsenicCore":
                case "PhosphorusWipeout":
                {
                    var ret = string.Concat(GameName, $"/Plugins/GameFeatures/LTM/{trigger}/Content/", path.SubstringAfter("/", comparisonType));
                    return comparisonType == StringComparison.OrdinalIgnoreCase ? ret.ToLowerInvariant() : ret;
                }
                case "SrirachaRanch":
                case "SrirachaRanchValet":
                case "SrirachaRanchHoagie":
                {
                    if (trigger.Equals("SrirachaRanch", comparisonType)) trigger = string.Concat(trigger, "Core");
                    var ret = string.Concat(GameName, $"/Plugins/GameFeatures/SrirachaRanch/{trigger}/Content/", path.SubstringAfter("/", comparisonType));
                    return comparisonType == StringComparison.OrdinalIgnoreCase ? ret.ToLowerInvariant() : ret;
                }
                default:
                {
<<<<<<< HEAD
                    var ret = string.Concat(GameName, $"/Plugins/{(GameName.Equals("FortniteGame", comparisonType) ? "GameFeatures/" : "")}{trigger}/Content/", path.SubstringAfter("/", comparisonType));
=======
                    var ret = string.Concat(GameName, $"/Plugins/{(GameName.ToLowerInvariant().Equals("fortnitegame") ? "GameFeatures/" : "")}{trigger}/Content/", path.SubstringAfter("/", comparisonType));
>>>>>>> cd211ab3
                    return comparisonType == StringComparison.OrdinalIgnoreCase ? ret.ToLowerInvariant() : ret;
                }
            }
        }

        #region SaveAsset Methods

        [MethodImpl(MethodImplOptions.AggressiveInlining)]
        public byte[] SaveAsset(string path) => this[path].Read();

        [MethodImpl(MethodImplOptions.AggressiveInlining)]
        public bool TrySaveAsset(string path, out byte[] data)
        {
            if (!TryFindGameFile(path, out var file))
            {
                data = default;
                return false;
            }

            return file.TryRead(out data);
        }

        public async Task<byte[]> SaveAssetAsync(string path) => await Task.Run(() => SaveAsset(path));
        public async Task<byte[]?> TrySaveAssetAsync(string path) => await Task.Run(() =>
        {
            TrySaveAsset(path, out var data);
            return data;
        });
        
        #endregion

        #region CreateReader Methods

        [MethodImpl(MethodImplOptions.AggressiveInlining)]
        public FArchive CreateReader(string path) => this[path].CreateReader();

        [MethodImpl(MethodImplOptions.AggressiveInlining)]
        public bool TryCreateReader(string path, out FArchive reader)
        {
            if (!TryFindGameFile(path, out var file))
            {
                reader = default;
                return false;
            }

            return file.TryCreateReader(out reader);
        }
        
        public async Task<FArchive> CreateReaderAsync(string path) => await Task.Run(() => CreateReader(path));
        public async Task<FArchive?> TryCreateReaderAsync(string path) => await Task.Run(() =>
        {
            TryCreateReader(path, out var reader);
            return reader;
        });
        
        #endregion

        #region LoadPackage Methods

        [MethodImpl(MethodImplOptions.AggressiveInlining)]
        public IPackage LoadPackage(string path) => LoadPackage(this[path]);

        [MethodImpl(MethodImplOptions.AggressiveInlining)]
        public IPackage LoadPackage(GameFile file) => LoadPackageAsync(file).Result;

        [MethodImpl(MethodImplOptions.AggressiveInlining)]
        public IoPackage LoadPackage(FPackageId id) => (IoPackage) LoadPackage(FilesById[id]);

        [MethodImpl(MethodImplOptions.AggressiveInlining)]
        public bool TryLoadPackage(string path, out IPackage package)
        {
            if (!TryFindGameFile(path, out var file))
            {
                package = default;
                return false;
            }

            return TryLoadPackage(file, out package);
        }

        [MethodImpl(MethodImplOptions.AggressiveInlining)]
        public bool TryLoadPackage(GameFile file, out IPackage package)
        {
            package = TryLoadPackageAsync(file).Result;
            return package != null;
        }

        [MethodImpl(MethodImplOptions.AggressiveInlining)]
        public bool TryLoadPackage(FPackageId id, out IoPackage package)
        {
            if (FilesById.TryGetValue(id, out var file) && TryLoadPackage(file, out IPackage loaded))
            {
                package = (IoPackage) loaded;
                return true;
            }

            package = default;
            return false;
        }

        [MethodImpl(MethodImplOptions.AggressiveInlining)]
        public async Task<IPackage> LoadPackageAsync(string path) => await LoadPackageAsync(this[path]);
        public async Task<IPackage> LoadPackageAsync(GameFile file)
        {
            if (!file.IsUE4Package) throw new ArgumentException("File must be a package to be a loaded as one", nameof(file));
            Files.TryGetValue(file.PathWithoutExtension + ".uexp", out var uexpFile);
            Files.TryGetValue(file.PathWithoutExtension + ".ubulk", out var ubulkFile);
            Files.TryGetValue(file.PathWithoutExtension + ".uptnl", out var uptnlFile);
            var uassetTask = file.CreateReaderAsync();
            var uexpTask = uexpFile?.CreateReaderAsync();
            var ubulkTask = ubulkFile?.CreateReaderAsync();
            var uptnlTask = uptnlFile?.CreateReaderAsync();
            var uasset = await uassetTask;
            var uexp = uexpTask != null ? await uexpTask : null;
            var ubulk = ubulkTask != null ? await ubulkTask : null;
            var uptnl = uptnlTask != null ? await uptnlTask : null;
            
            if (uexp != null)
            {
                return new Package(uasset, uexp, ubulk, uptnl, this, MappingsForThisGame);
            }
            
            if (!(this is IVfsFileProvider vfsFileProvider) || vfsFileProvider.GlobalData == null)
            {
                throw new ParserException("Found IoStore Package but global data is missing, can't serialize");
            }

            return new IoPackage(uasset, vfsFileProvider.GlobalData, ubulk, uptnl, this, MappingsForThisGame);
        }

        public async Task<IPackage?> TryLoadPackageAsync(string path)
        {
            if (!TryFindGameFile(path, out var file))
            {
                return null;
            }

            return await TryLoadPackageAsync(file).ConfigureAwait(false);
        }

        public async Task<IPackage?> TryLoadPackageAsync(GameFile file)
        {
            if (!file.IsUE4Package)
                return null;
            Files.TryGetValue(file.PathWithoutExtension + ".uexp", out var uexpFile);
            Files.TryGetValue(file.PathWithoutExtension + ".ubulk", out var ubulkFile);
            Files.TryGetValue(file.PathWithoutExtension + ".uptnl", out var uptnlFile);
            var uassetTask = file.TryCreateReaderAsync().ConfigureAwait(false);
            var uexpTask = uexpFile?.TryCreateReaderAsync().ConfigureAwait(false);
            var lazyUbulk = ubulkFile != null
                ? new Lazy<FArchive?>(() => ubulkFile.TryCreateReader(out var reader) ? reader : null, LazyThreadSafetyMode.ExecutionAndPublication)
                : null;
            
            var lazyUptnl = uptnlFile != null
                ? new Lazy<FArchive?>(() => uptnlFile.TryCreateReader(out var reader) ? reader : null, LazyThreadSafetyMode.ExecutionAndPublication)
                : null;

            var uasset = await uassetTask;
            if (uasset == null)
                return null;
            var uexp = uexpTask != null ? await uexpTask.Value : null;

            try
            {
                if (uexp != null)
                {
                    return new Package(uasset, uexp, lazyUbulk, lazyUptnl, this, MappingsForThisGame);
                }
                
                if (!(this is IVfsFileProvider vfsFileProvider) || vfsFileProvider.GlobalData == null)
                {
                    return null;
                }
                
                return new IoPackage(uasset, vfsFileProvider.GlobalData, lazyUbulk, lazyUptnl, this, MappingsForThisGame);
            }
            catch
            {
                return null;
            }
        }
        
        #endregion

        #region SavePackageMethods

        public IReadOnlyDictionary<string, byte[]> SavePackage(string path) => SavePackage(this[path]);

        public IReadOnlyDictionary<string, byte[]> SavePackage(GameFile file) => SavePackageAsync(file).Result;

        public bool TrySavePackage(string path, out IReadOnlyDictionary<string, byte[]> package)
        {
            if (!TryFindGameFile(path, out var file))
            {
                package = default;
                return false;
            }

            return TrySavePackage(file, out package);
        }

        public bool TrySavePackage(GameFile file, out IReadOnlyDictionary<string, byte[]> package)
        {
            package = TrySavePackageAsync(file).Result;
            return package != null;
        }

        public async Task<IReadOnlyDictionary<string, byte[]>> SavePackageAsync(string path) =>
            await SavePackageAsync(this[path]);

        public async Task<IReadOnlyDictionary<string, byte[]>> SavePackageAsync(GameFile file)
        {
            Files.TryGetValue(file.PathWithoutExtension + ".uexp", out var uexpFile);
            Files.TryGetValue(file.PathWithoutExtension + ".ubulk", out var ubulkFile);
            Files.TryGetValue(file.PathWithoutExtension + ".uptnl", out var uptnlFile);
            var uassetTask = file.ReadAsync();
            var uexpTask = uexpFile?.ReadAsync();
            var ubulkTask = ubulkFile?.ReadAsync();
            var uptnlTask = uptnlFile?.ReadAsync();
            var dict = new Dictionary<string, byte[]>()
            {
                {file.Path, await uassetTask}
            };
            var uexp = uexpTask != null ? await uexpTask : null;
            var ubulk = ubulkTask != null ? await ubulkTask : null;
            var uptnl = uptnlTask != null ? await uptnlTask : null;
            if (uexpFile != null && uexp != null)
                dict[uexpFile.Path] = uexp;
            if (ubulkFile != null && ubulk != null)
                dict[ubulkFile.Path] = ubulk;
            if (uptnlFile != null && uptnl != null)
                dict[uptnlFile.Path] = uptnl;
            return dict;
        }

        public async Task<IReadOnlyDictionary<string, byte[]>?> TrySavePackageAsync(string path)
        {
            if (!TryFindGameFile(path, out var file))
            {
                return null;
            }

            return await TrySavePackageAsync(file).ConfigureAwait(false);
        }

        public async Task<IReadOnlyDictionary<string, byte[]>?> TrySavePackageAsync(GameFile file)
        {
            Files.TryGetValue(file.PathWithoutExtension + ".uexp", out var uexpFile);
            Files.TryGetValue(file.PathWithoutExtension + ".ubulk", out var ubulkFile);
            Files.TryGetValue(file.PathWithoutExtension + ".uptnl", out var uptnlFile);
            var uassetTask = file.TryReadAsync().ConfigureAwait(false);
            var uexpTask = uexpFile?.TryReadAsync().ConfigureAwait(false);
            var ubulkTask = ubulkFile?.TryReadAsync().ConfigureAwait(false);
            var uptnlTask = uptnlFile?.TryReadAsync().ConfigureAwait(false);

            var uasset = await uassetTask;
            if (uasset == null)
                return null;
            var uexp = uexpTask != null ? await uexpTask.Value : null;
            var ubulk = ubulkTask != null ? await ubulkTask.Value : null;
            var uptnl = uptnlTask != null ? await uptnlTask.Value : null;
            
            var dict = new Dictionary<string, byte[]>()
            {
                {file.Path, uasset}
            };
            if (uexpFile != null && uexp != null)
                dict[uexpFile.Path] = uexp;
            if (ubulkFile != null && ubulk != null)
                dict[ubulkFile.Path] = ubulk;
            if (uptnlFile != null && uptnl != null)
                dict[uptnlFile.Path] = uptnl;
            return dict;
        }

        #endregion

        #region LoadObject Methods

        [MethodImpl(MethodImplOptions.AggressiveInlining)]
        public UExport LoadObject(string? objectPath) => LoadObjectAsync(objectPath).Result;

        [MethodImpl(MethodImplOptions.AggressiveInlining)]
        public bool TryLoadObject(string? objectPath, out UExport export)
        {
            export = TryLoadObjectAsync(objectPath).Result;
            return export != null;
        }

        [MethodImpl(MethodImplOptions.AggressiveInlining)]
        public T LoadObject<T>(string? objectPath) where T : UExport => LoadObjectAsync<T>(objectPath).Result;

        [MethodImpl(MethodImplOptions.AggressiveInlining)]
        public bool TryLoadObject<T>(string? objectPath, out T export) where T : UExport
        {
            export = TryLoadObjectAsync<T>(objectPath).Result;
            return export != null;
        }

        public async Task<UExport> LoadObjectAsync(string? objectPath)
        {
            if (objectPath == null) throw new ArgumentException("ObjectPath can't be null", nameof(objectPath));
            var packagePath = objectPath;
            string objectName;
            var dotIndex = packagePath.IndexOf('.');
            if (dotIndex == -1) // use the package name as object name
            {
                objectName = packagePath.SubstringAfterLast('/');
            }
            else // packagePath.objectName
            {
                objectName = packagePath.Substring(dotIndex + 1);
                packagePath = packagePath.Substring(0, dotIndex);
            }

            var pkg = await LoadPackageAsync(packagePath);
            return pkg.GetExport(objectName, IsCaseInsensitive ? StringComparison.OrdinalIgnoreCase : StringComparison.Ordinal);
        }

        public async Task<UExport?> TryLoadObjectAsync(string? objectPath)
        {
            if (objectPath == null) return null;
            var packagePath = objectPath;
            string objectName;
            var dotIndex = packagePath.IndexOf('.');
            if (dotIndex == -1) // use the package name as object name
            {
                objectName = packagePath.SubstringAfterLast('/');
            }
            else // packagePath.objectName
            {
                objectName = packagePath.Substring(dotIndex + 1);
                packagePath = packagePath.Substring(0, dotIndex);
            }

            var pkg = await TryLoadPackageAsync(packagePath);
            return pkg?.GetExportOrNull(objectName, IsCaseInsensitive ? StringComparison.OrdinalIgnoreCase : StringComparison.Ordinal);
        }

        [MethodImpl(MethodImplOptions.AggressiveInlining)]
        public async Task<T> LoadObjectAsync<T>(string? objectPath) where T : UExport =>
            await LoadObjectAsync(objectPath) as T ??
            throw new ParserException("Loaded object but it was of wrong type");

        [MethodImpl(MethodImplOptions.AggressiveInlining)]
        public async Task<T?> TryLoadObjectAsync<T>(string? objectPath) where T : UExport =>
            await TryLoadObjectAsync(objectPath) as T;

        [MethodImpl(MethodImplOptions.AggressiveInlining)]
        public IEnumerable<UExport> LoadObjectExports(string? objectPath)
        {
            if (objectPath == null) throw new ArgumentException("ObjectPath can't be null", nameof(objectPath));

            var pkg = LoadPackage(objectPath);
            return pkg.GetExports();
        }

        #endregion
    }
}<|MERGE_RESOLUTION|>--- conflicted
+++ resolved
@@ -151,12 +151,9 @@
                 return true;
             }
 
-<<<<<<< HEAD
-=======
             return false;
         }
 
->>>>>>> cd211ab3
         public string FixPath(string path) => FixPath(path, IsCaseInsensitive ? StringComparison.OrdinalIgnoreCase : StringComparison.Ordinal);
         public string FixPath(string path, StringComparison comparisonType)
         {
@@ -241,11 +238,7 @@
                 }
                 default:
                 {
-<<<<<<< HEAD
-                    var ret = string.Concat(GameName, $"/Plugins/{(GameName.Equals("FortniteGame", comparisonType) ? "GameFeatures/" : "")}{trigger}/Content/", path.SubstringAfter("/", comparisonType));
-=======
                     var ret = string.Concat(GameName, $"/Plugins/{(GameName.ToLowerInvariant().Equals("fortnitegame") ? "GameFeatures/" : "")}{trigger}/Content/", path.SubstringAfter("/", comparisonType));
->>>>>>> cd211ab3
                     return comparisonType == StringComparison.OrdinalIgnoreCase ? ret.ToLowerInvariant() : ret;
                 }
             }
