--- conflicted
+++ resolved
@@ -208,10 +208,6 @@
 
                     if (!content.Descriptor.CanContainContent) continue;
                     var virtPath = content.File.SubstringAfterLast('/').SubstringBeforeLast('.');
-<<<<<<< HEAD
-
-=======
->>>>>>> e28cd7d3
                     var path = content.File.Replace("../../../", string.Empty).SubstringBeforeLast('/');
 
                     if (!VirtualPaths.ContainsKey(virtPath))
