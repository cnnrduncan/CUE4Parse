using System;
using System.Collections.Generic;
using CUE4Parse.GameTypes.FF7.Objects;
using CUE4Parse.GameTypes.FN.Objects;
using CUE4Parse.UE4.AssetRegistry;
using CUE4Parse.UE4.AssetRegistry.Objects;
using CUE4Parse.UE4.Assets;
using CUE4Parse.UE4.Assets.Exports;
using CUE4Parse.UE4.Assets.Exports.Animation;
using CUE4Parse.UE4.Assets.Exports.Animation.ACL;
using CUE4Parse.UE4.Assets.Exports.BuildData;
using CUE4Parse.UE4.Assets.Exports.Component.StaticMesh;
using CUE4Parse.UE4.Assets.Exports.Engine.Font;
using CUE4Parse.UE4.Assets.Exports.Material;
using CUE4Parse.UE4.Assets.Exports.Rig;
using CUE4Parse.UE4.Assets.Exports.SkeletalMesh;
using CUE4Parse.UE4.Assets.Exports.Sound;
using CUE4Parse.UE4.Assets.Exports.StaticMesh;
using CUE4Parse.UE4.Assets.Exports.Texture;
using CUE4Parse.UE4.Assets.Exports.Wwise;
using CUE4Parse.UE4.Assets.Objects;
using CUE4Parse.UE4.Assets.Objects.Properties;
using CUE4Parse.UE4.Kismet;
using CUE4Parse.UE4.Localization;
using CUE4Parse.UE4.Objects.Core.i18N;
using CUE4Parse.UE4.Objects.Core.Misc;
using CUE4Parse.UE4.Objects.Core.Serialization;
using CUE4Parse.UE4.Objects.Engine;
using CUE4Parse.UE4.Objects.Engine.Animation;
using CUE4Parse.UE4.Objects.Engine.Curves;
using CUE4Parse.UE4.Objects.Engine.GameFramework;
using CUE4Parse.UE4.Objects.GameplayTags;
using CUE4Parse.UE4.Objects.Meshes;
using CUE4Parse.UE4.Objects.RenderCore;
using CUE4Parse.UE4.Objects.UObject;
using CUE4Parse.UE4.Objects.WorldCondition;
using CUE4Parse.UE4.Oodle.Objects;
using CUE4Parse.UE4.Shaders;
using CUE4Parse.UE4.Wwise;
using CUE4Parse.UE4.Wwise.Enums;
using CUE4Parse.UE4.Wwise.Objects;
using CUE4Parse.UE4.Wwise.Objects.Actions;
using CUE4Parse.UE4.Wwise.Objects.HIRC;
using CUE4Parse.Utils;
using Newtonsoft.Json;
#pragma warning disable CS8765

namespace CUE4Parse;

public class DNAVersionConverter : JsonConverter<DNAVersion>
{
    public override void WriteJson(JsonWriter writer, DNAVersion value, JsonSerializer serializer)
    {
        writer.WriteStartObject();

        writer.WritePropertyName("Generation");
        serializer.Serialize(writer, value.Generation);

        writer.WritePropertyName("Version");
        serializer.Serialize(writer, value.Version);

        writer.WritePropertyName("FileVersion");
        serializer.Serialize(writer, $"FileVersion::{value.FileVersion.ToString()}");

        writer.WriteEndObject();
    }

    public override DNAVersion ReadJson(JsonReader reader, Type objectType, DNAVersion existingValue,
        bool hasExistingValue, JsonSerializer serializer)
    {
        throw new NotImplementedException();
    }
}

public class RawDescriptorConverter : JsonConverter<RawDescriptor>
{
    public override void WriteJson(JsonWriter writer, RawDescriptor value, JsonSerializer serializer)
    {
        writer.WriteStartObject();

        writer.WritePropertyName("Name");
        serializer.Serialize(writer, value.Name);

        writer.WritePropertyName("Archetype");
        serializer.Serialize(writer, $"EArchetype::{value.Archetype}");

        writer.WritePropertyName("Gender");
        serializer.Serialize(writer, $"EGender::{value.Gender}");

        writer.WritePropertyName("Age");
        serializer.Serialize(writer, value.Age);

        writer.WritePropertyName("Metadata");
        writer.WriteStartArray();
        foreach (var meta in value.Metadata)
        {
            serializer.Serialize(writer, meta);
        }
        writer.WriteEndArray();

        writer.WritePropertyName("TranslationUnit");
        serializer.Serialize(writer, $"ETranslationUnit::{value.TranslationUnit}");

        writer.WritePropertyName("RotationUnit");
        serializer.Serialize(writer, $"ERotationUnit::{value.RotationUnit}");

        writer.WritePropertyName("CoordinateSystem");
        serializer.Serialize(writer, value.CoordinateSystem);

        writer.WritePropertyName("LODCount");
        serializer.Serialize(writer, value.LODCount);

        writer.WritePropertyName("MaxLOD");
        serializer.Serialize(writer, value.MaxLOD);

        writer.WritePropertyName("Complexity");
        serializer.Serialize(writer, value.Complexity);

        writer.WritePropertyName("DBName");
        serializer.Serialize(writer, value.DBName);

        writer.WriteEndObject();
    }

    public override RawDescriptor ReadJson(JsonReader reader, Type objectType, RawDescriptor existingValue, bool hasExistingValue,
        JsonSerializer serializer)
    {
        throw new NotImplementedException();
    }
}

public class FTextConverter : JsonConverter<FText>
{
    public override void WriteJson(JsonWriter writer, FText value, JsonSerializer serializer)
    {
        serializer.Serialize(writer, value.TextHistory);
    }

    public override FText ReadJson(JsonReader reader, Type objectType, FText existingValue, bool hasExistingValue,
        JsonSerializer serializer)
    {
        throw new NotImplementedException();
    }
}

public class FCurveMetaDataConverter : JsonConverter<FCurveMetaData>
{
    public override void WriteJson(JsonWriter writer, FCurveMetaData value, JsonSerializer serializer)
    {
        writer.WriteStartObject();

        writer.WritePropertyName("Type");
        serializer.Serialize(writer, value.Type);

        writer.WritePropertyName("LinkedBones");
        writer.WriteStartArray();
        foreach (var bone in value.LinkedBones)
        {
            serializer.Serialize(writer, bone);
        }
        writer.WriteEndArray();

        writer.WritePropertyName("MaxLOD");
        writer.WriteValue(value.MaxLOD);

        writer.WriteEndObject();
    }

    public override FCurveMetaData ReadJson(JsonReader reader, Type objectType, FCurveMetaData existingValue, bool hasExistingValue,
        JsonSerializer serializer)
    {
        throw new NotImplementedException();
    }
}

public class FIoStoreShaderCodeArchiveConverter : JsonConverter<FIoStoreShaderCodeArchive>
{
    public override void WriteJson(JsonWriter writer, FIoStoreShaderCodeArchive value, JsonSerializer serializer)
    {
        writer.WriteStartObject();

        writer.WritePropertyName("ShaderMapHashes");
        writer.WriteStartArray();
        foreach (var shaderMapHash in value.ShaderMapHashes)
        {
            serializer.Serialize(writer, shaderMapHash.Hash);
        }

        writer.WriteEndArray();

        writer.WritePropertyName("ShaderHashes");
        writer.WriteStartArray();
        foreach (var shaderHash in value.ShaderHashes)
        {
            serializer.Serialize(writer, shaderHash.Hash);
        }

        writer.WriteEndArray();

        writer.WritePropertyName("ShaderGroupIoHashes");
        serializer.Serialize(writer, value.ShaderGroupIoHashes);

        writer.WritePropertyName("ShaderMapEntries");
        serializer.Serialize(writer, value.ShaderMapEntries);

        writer.WritePropertyName("ShaderEntries");
        serializer.Serialize(writer, value.ShaderEntries);

        writer.WritePropertyName("ShaderGroupEntries");
        serializer.Serialize(writer, value.ShaderGroupEntries);

        writer.WritePropertyName("ShaderIndices");
        serializer.Serialize(writer, value.ShaderIndices);

        writer.WriteEndObject();
    }

    public override FIoStoreShaderCodeArchive ReadJson(JsonReader reader, Type objectType, FIoStoreShaderCodeArchive existingValue, bool hasExistingValue,
        JsonSerializer serializer)
    {
        throw new NotImplementedException();
    }
}

public class FACLDatabaseCompressedAnimDataConverter : JsonConverter<FACLDatabaseCompressedAnimData>
{
    public override void WriteJson(JsonWriter writer, FACLDatabaseCompressedAnimData value, JsonSerializer serializer)
    {
        writer.WriteStartObject();

        writer.WritePropertyName("CompressedNumberOfFrames");
        writer.WriteValue(value.CompressedNumberOfFrames);

        writer.WritePropertyName("SequenceNameHash");
        writer.WriteValue(value.SequenceNameHash);

        writer.WriteEndObject();
    }

    public override FACLDatabaseCompressedAnimData ReadJson(JsonReader reader, Type objectType, FACLDatabaseCompressedAnimData existingValue, bool hasExistingValue,
        JsonSerializer serializer)
    {
        throw new NotImplementedException();
    }
}

public class FSerializedShaderArchiveConverter : JsonConverter<FSerializedShaderArchive>
{
    public override void WriteJson(JsonWriter writer, FSerializedShaderArchive value, JsonSerializer serializer)
    {
        writer.WriteStartObject();

        writer.WritePropertyName("ShaderMapHashes");
        writer.WriteStartArray();
        foreach (var shaderMapHash in value.ShaderMapHashes)
        {
            serializer.Serialize(writer, shaderMapHash.Hash);
        }

        writer.WriteEndArray();

        writer.WritePropertyName("ShaderHashes");
        writer.WriteStartArray();
        foreach (var shaderHash in value.ShaderHashes)
        {
            serializer.Serialize(writer, shaderHash.Hash);
        }

        writer.WriteEndArray();

        writer.WritePropertyName("ShaderMapEntries");
        serializer.Serialize(writer, value.ShaderMapEntries);

        writer.WritePropertyName("ShaderEntries");
        serializer.Serialize(writer, value.ShaderEntries);

        writer.WritePropertyName("PreloadEntries");
        serializer.Serialize(writer, value.PreloadEntries);

        writer.WritePropertyName("ShaderIndices");
        serializer.Serialize(writer, value.ShaderIndices);

        writer.WriteEndObject();
    }

    public override FSerializedShaderArchive ReadJson(JsonReader reader, Type objectType, FSerializedShaderArchive existingValue, bool hasExistingValue,
        JsonSerializer serializer)
    {
        throw new NotImplementedException();
    }
}

public class FUniqueNetIdReplConverter : JsonConverter<FUniqueNetIdRepl>
{
    public override void WriteJson(JsonWriter writer, FUniqueNetIdRepl value, JsonSerializer serializer)
    {
        serializer.Serialize(writer, value.UniqueNetId != null ? value.UniqueNetId : "INVALID");
    }

    public override FUniqueNetIdRepl ReadJson(JsonReader reader, Type objectType, FUniqueNetIdRepl existingValue, bool hasExistingValue,
        JsonSerializer serializer)
    {
        throw new NotImplementedException();
    }
}

public class FColorVertexBufferConverter : JsonConverter<FColorVertexBuffer>
{
    public override void WriteJson(JsonWriter writer, FColorVertexBuffer value, JsonSerializer serializer)
    {
        writer.WriteStartObject();

        // writer.WritePropertyName("Data");
        // serializer.Serialize(writer, value.Data);

        writer.WritePropertyName("Stride");
        writer.WriteValue(value.Stride);

        writer.WritePropertyName("NumVertices");
        writer.WriteValue(value.NumVertices);

        writer.WriteEndObject();
    }

    public override FColorVertexBuffer ReadJson(JsonReader reader, Type objectType, FColorVertexBuffer existingValue, bool hasExistingValue,
        JsonSerializer serializer)
    {
        throw new NotImplementedException();
    }
}

public class FShaderCodeArchiveConverter : JsonConverter<FShaderCodeArchive>
{
    public override void WriteJson(JsonWriter writer, FShaderCodeArchive value, JsonSerializer serializer)
    {
        writer.WriteStartObject();

        writer.WritePropertyName("SerializedShaders");
        serializer.Serialize(writer, value.SerializedShaders);

        // TODO: Try to read this as actual data.
        // writer.WritePropertyName("ShaderCode");
        // serializer.Serialize(writer, value.ShaderCode);

        writer.WriteEndObject();
    }

    public override FShaderCodeArchive ReadJson(JsonReader reader, Type objectType, FShaderCodeArchive existingValue, bool hasExistingValue,
        JsonSerializer serializer)
    {
        throw new NotImplementedException();
    }
}

public class FStructFallbackConverter : JsonConverter<FStructFallback>
{
    public override void WriteJson(JsonWriter writer, FStructFallback value, JsonSerializer serializer)
    {
        writer.WriteStartObject();

        foreach (var property in value.Properties)
        {
            writer.WritePropertyName(property.ArrayIndex > 0 ? $"{property.Name.Text}[{property.ArrayIndex}]" : property.Name.Text);
            serializer.Serialize(writer, property.Tag);
        }

        writer.WriteEndObject();
    }

    public override FStructFallback ReadJson(JsonReader reader, Type objectType, FStructFallback existingValue, bool hasExistingValue,
        JsonSerializer serializer)
    {
        throw new NotImplementedException();
    }
}

public class FPositionVertexBufferConverter : JsonConverter<FPositionVertexBuffer>
{
    public override void WriteJson(JsonWriter writer, FPositionVertexBuffer value, JsonSerializer serializer)
    {
        writer.WriteStartObject();

        // writer.WritePropertyName("Verts");
        // serializer.Serialize(writer, value.Verts);

        writer.WritePropertyName("Stride");
        writer.WriteValue(value.Stride);

        writer.WritePropertyName("NumVertices");
        writer.WriteValue(value.NumVertices);

        writer.WriteEndObject();
    }

    public override FPositionVertexBuffer ReadJson(JsonReader reader, Type objectType, FPositionVertexBuffer existingValue, bool hasExistingValue,
        JsonSerializer serializer)
    {
        throw new NotImplementedException();
    }
}

public class FUECompressedAnimDataConverter : JsonConverter<FUECompressedAnimData>
{
    public override void WriteJson(JsonWriter writer, FUECompressedAnimData value, JsonSerializer serializer)
    {
        writer.WriteStartObject();

        if (value.CompressedNumberOfFrames > 0)
        {
            writer.WritePropertyName("CompressedNumberOfFrames");
            writer.WriteValue(value.CompressedNumberOfFrames);
        }

        writer.WritePropertyName("KeyEncodingFormat");
        writer.WriteValue(value.KeyEncodingFormat.ToString());

        writer.WritePropertyName("TranslationCompressionFormat");
        writer.WriteValue(value.TranslationCompressionFormat.ToString());

        writer.WritePropertyName("RotationCompressionFormat");
        writer.WriteValue(value.RotationCompressionFormat.ToString());

        writer.WritePropertyName("ScaleCompressionFormat");
        writer.WriteValue(value.ScaleCompressionFormat.ToString());

        /*writer.WritePropertyName("CompressedByteStream");
        writer.WriteValue(value.CompressedByteStream);

        writer.WritePropertyName("CompressedTrackOffsets");
        serializer.Serialize(writer, value.CompressedTrackOffsets);

        writer.WritePropertyName("CompressedScaleOffsets");
        writer.WriteStartObject();
        {
            writer.WritePropertyName("OffsetData");
            serializer.Serialize(writer, value.CompressedScaleOffsets.OffsetData);

            writer.WritePropertyName("StripSize");
            writer.WriteValue(value.CompressedScaleOffsets.StripSize);
        }
        writer.WriteEndObject();*/

        writer.WriteEndObject();
    }

    public override FUECompressedAnimData ReadJson(JsonReader reader, Type objectType, FUECompressedAnimData existingValue, bool hasExistingValue,
        JsonSerializer serializer)
    {
        throw new NotImplementedException();
    }
}

public class ArrayPropertyConverter : JsonConverter<ArrayProperty>
{
    public override void WriteJson(JsonWriter writer, ArrayProperty value, JsonSerializer serializer)
    {
        serializer.Serialize(writer, value.Value);
    }

    public override ArrayProperty ReadJson(JsonReader reader, Type objectType, ArrayProperty existingValue, bool hasExistingValue,
        JsonSerializer serializer)
    {
        throw new NotImplementedException();
    }
}

public class AssetObjectPropertyConverter : JsonConverter<AssetObjectProperty>
{
    public override void WriteJson(JsonWriter writer, AssetObjectProperty value, JsonSerializer serializer)
    {
        writer.WriteValue(value.Value);
    }

    public override AssetObjectProperty ReadJson(JsonReader reader, Type objectType, AssetObjectProperty existingValue, bool hasExistingValue,
        JsonSerializer serializer)
    {
        throw new NotImplementedException();
    }
}

public class BoolPropertyConverter : JsonConverter<BoolProperty>
{
    public override void WriteJson(JsonWriter writer, BoolProperty value, JsonSerializer serializer)
    {
        writer.WriteValue(value.Value);
    }

    public override BoolProperty ReadJson(JsonReader reader, Type objectType, BoolProperty existingValue, bool hasExistingValue,
        JsonSerializer serializer)
    {
        throw new NotImplementedException();
    }
}

public class BytePropertyConverter : JsonConverter<ByteProperty>
{
    public override void WriteJson(JsonWriter writer, ByteProperty value, JsonSerializer serializer)
    {
        writer.WriteValue(value.Value);
    }

    public override ByteProperty ReadJson(JsonReader reader, Type objectType, ByteProperty existingValue, bool hasExistingValue,
        JsonSerializer serializer)
    {
        throw new NotImplementedException();
    }
}

public class DelegatePropertyConverter : JsonConverter<DelegateProperty>
{
    public override void WriteJson(JsonWriter writer, DelegateProperty value, JsonSerializer serializer)
    {
        writer.WriteStartObject();

        writer.WritePropertyName("Num");
        writer.WriteValue(value.Num);

        writer.WritePropertyName("Name");
        serializer.Serialize(writer, value.Value);

        writer.WriteEndObject();
    }

    public override DelegateProperty ReadJson(JsonReader reader, Type objectType, DelegateProperty existingValue, bool hasExistingValue,
        JsonSerializer serializer)
    {
        throw new NotImplementedException();
    }
}

public class DoublePropertyConverter : JsonConverter<DoubleProperty>
{
    public override void WriteJson(JsonWriter writer, DoubleProperty value, JsonSerializer serializer)
    {
        writer.WriteValue(value.Value);
    }

    public override DoubleProperty ReadJson(JsonReader reader, Type objectType, DoubleProperty existingValue, bool hasExistingValue,
        JsonSerializer serializer)
    {
        throw new NotImplementedException();
    }
}

public class EnumPropertyConverter : JsonConverter<EnumProperty>
{
    public override void WriteJson(JsonWriter writer, EnumProperty value, JsonSerializer serializer)
    {
        serializer.Serialize(writer, value.Value);
    }

    public override EnumProperty ReadJson(JsonReader reader, Type objectType, EnumProperty existingValue, bool hasExistingValue,
        JsonSerializer serializer)
    {
        throw new NotImplementedException();
    }
}

public class FieldPathPropertyConverter : JsonConverter<FieldPathProperty>
{
    public override void WriteJson(JsonWriter writer, FieldPathProperty value, JsonSerializer serializer)
    {
        serializer.Serialize(writer, value.Value);
    }

    public override FieldPathProperty ReadJson(JsonReader reader, Type objectType, FieldPathProperty existingValue, bool hasExistingValue,
        JsonSerializer serializer)
    {
        throw new NotImplementedException();
    }
}

public class FloatPropertyConverter : JsonConverter<FloatProperty>
{
    public override void WriteJson(JsonWriter writer, FloatProperty value, JsonSerializer serializer)
    {
        writer.WriteValue(value.Value);
    }

    public override FloatProperty ReadJson(JsonReader reader, Type objectType, FloatProperty existingValue, bool hasExistingValue,
        JsonSerializer serializer)
    {
        throw new NotImplementedException();
    }
}

public class Int16PropertyConverter : JsonConverter<Int16Property>
{
    public override void WriteJson(JsonWriter writer, Int16Property value, JsonSerializer serializer)
    {
        writer.WriteValue(value.Value);
    }

    public override Int16Property ReadJson(JsonReader reader, Type objectType, Int16Property existingValue, bool hasExistingValue,
        JsonSerializer serializer)
    {
        throw new NotImplementedException();
    }
}

public class Int64PropertyConverter : JsonConverter<Int64Property>
{
    public override void WriteJson(JsonWriter writer, Int64Property value, JsonSerializer serializer)
    {
        writer.WriteValue(value.Value);
    }

    public override Int64Property ReadJson(JsonReader reader, Type objectType, Int64Property existingValue, bool hasExistingValue,
        JsonSerializer serializer)
    {
        throw new NotImplementedException();
    }
}

public class InterfacePropertyConverter : JsonConverter<InterfaceProperty>
{
    public override void WriteJson(JsonWriter writer, InterfaceProperty value, JsonSerializer serializer)
    {
        serializer.Serialize(writer, value.Value);
    }

    public override InterfaceProperty ReadJson(JsonReader reader, Type objectType, InterfaceProperty existingValue, bool hasExistingValue,
        JsonSerializer serializer)
    {
        throw new NotImplementedException();
    }
}

public class Int8PropertyConverter : JsonConverter<Int8Property>
{
    public override void WriteJson(JsonWriter writer, Int8Property value, JsonSerializer serializer)
    {
        writer.WriteValue(value.Value);
    }

    public override Int8Property ReadJson(JsonReader reader, Type objectType, Int8Property existingValue, bool hasExistingValue,
        JsonSerializer serializer)
    {
        throw new NotImplementedException();
    }
}

public class IntPropertyConverter : JsonConverter<IntProperty>
{
    public override void WriteJson(JsonWriter writer, IntProperty value, JsonSerializer serializer)
    {
        writer.WriteValue(value.Value);
    }

    public override IntProperty ReadJson(JsonReader reader, Type objectType, IntProperty existingValue, bool hasExistingValue,
        JsonSerializer serializer)
    {
        throw new NotImplementedException();
    }
}

public class LazyObjectPropertyConverter : JsonConverter<LazyObjectProperty>
{
    public override void WriteJson(JsonWriter writer, LazyObjectProperty value, JsonSerializer serializer)
    {
        serializer.Serialize(writer, value.Value);
    }

    public override LazyObjectProperty ReadJson(JsonReader reader, Type objectType, LazyObjectProperty existingValue, bool hasExistingValue,
        JsonSerializer serializer)
    {
        throw new NotImplementedException();
    }
}

public class NamePropertyConverter : JsonConverter<NameProperty>
{
    public override void WriteJson(JsonWriter writer, NameProperty value, JsonSerializer serializer)
    {
        serializer.Serialize(writer, value.Value);
    }

    public override NameProperty ReadJson(JsonReader reader, Type objectType, NameProperty existingValue, bool hasExistingValue,
        JsonSerializer serializer)
    {
        throw new NotImplementedException();
    }
}

public class ObjectPropertyConverter : JsonConverter<ObjectProperty>
{
    public override void WriteJson(JsonWriter writer, ObjectProperty value, JsonSerializer serializer)
    {
        serializer.Serialize(writer, value.Value);
    }

    public override ObjectProperty ReadJson(JsonReader reader, Type objectType, ObjectProperty existingValue, bool hasExistingValue,
        JsonSerializer serializer)
    {
        throw new NotImplementedException();
    }
}

public class OptionalPropertyConverter : JsonConverter<OptionalProperty>
{
    public override void WriteJson(JsonWriter writer, OptionalProperty value, JsonSerializer serializer)
    {
        serializer.Serialize(writer, value.Value);
    }

    public override OptionalProperty ReadJson(JsonReader reader, Type objectType, OptionalProperty existingValue, bool hasExistingValue,
        JsonSerializer serializer)
    {
        throw new NotImplementedException();
    }
}

public class SetPropertyConverter : JsonConverter<SetProperty>
{
    public override void WriteJson(JsonWriter writer, SetProperty value, JsonSerializer serializer)
    {
        serializer.Serialize(writer, value.Value);
    }

    public override SetProperty ReadJson(JsonReader reader, Type objectType, SetProperty existingValue, bool hasExistingValue,
        JsonSerializer serializer)
    {
        throw new NotImplementedException();
    }
}

public class MapPropertyConverter : JsonConverter<MapProperty>
{
    public override void WriteJson(JsonWriter writer, MapProperty value, JsonSerializer serializer)
    {
        serializer.Serialize(writer, value.Value);
    }

    public override MapProperty ReadJson(JsonReader reader, Type objectType, MapProperty existingValue, bool hasExistingValue,
        JsonSerializer serializer)
    {
        throw new NotImplementedException();
    }
}

public class SoftObjectPropertyConverter : JsonConverter<SoftObjectProperty>
{
    public override void WriteJson(JsonWriter writer, SoftObjectProperty value, JsonSerializer serializer)
    {
        serializer.Serialize(writer, value.Value);
    }

    public override SoftObjectProperty ReadJson(JsonReader reader, Type objectType, SoftObjectProperty existingValue, bool hasExistingValue,
        JsonSerializer serializer)
    {
        throw new NotImplementedException();
    }
}

public class MulticastDelegatePropertyConverter : JsonConverter<MulticastDelegateProperty>
{
    public override void WriteJson(JsonWriter writer, MulticastDelegateProperty value, JsonSerializer serializer)
    {
        serializer.Serialize(writer, value.Value);
    }

    public override MulticastDelegateProperty ReadJson(JsonReader reader, Type objectType, MulticastDelegateProperty existingValue, bool hasExistingValue,
        JsonSerializer serializer)
    {
        throw new NotImplementedException();
    }
}

public class StrPropertyConverter : JsonConverter<StrProperty>
{
    public override void WriteJson(JsonWriter writer, StrProperty value, JsonSerializer serializer)
    {
        writer.WriteValue(value.Value);
    }

    public override StrProperty ReadJson(JsonReader reader, Type objectType, StrProperty existingValue, bool hasExistingValue,
        JsonSerializer serializer)
    {
        throw new NotImplementedException();
    }
}

public class VerseStringPropertyConverter : JsonConverter<VerseStringProperty>
{
    public override void WriteJson(JsonWriter writer, VerseStringProperty value, JsonSerializer serializer)
    {
        writer.WriteValue(value.Value);
    }

    public override VerseStringProperty ReadJson(JsonReader reader, Type objectType, VerseStringProperty existingValue, bool hasExistingValue,
        JsonSerializer serializer)
    {
        throw new NotImplementedException();
    }
}

public class StructPropertyConverter : JsonConverter<StructProperty>
{
    public override void WriteJson(JsonWriter writer, StructProperty value, JsonSerializer serializer)
    {
        serializer.Serialize(writer, value.Value);
    }

    public override StructProperty ReadJson(JsonReader reader, Type objectType, StructProperty existingValue, bool hasExistingValue,
        JsonSerializer serializer)
    {
        throw new NotImplementedException();
    }
}

public class TextPropertyConverter : JsonConverter<TextProperty>
{
    public override void WriteJson(JsonWriter writer, TextProperty value, JsonSerializer serializer)
    {
        serializer.Serialize(writer, value.Value);
    }

    public override TextProperty ReadJson(JsonReader reader, Type objectType, TextProperty existingValue, bool hasExistingValue,
        JsonSerializer serializer)
    {
        throw new NotImplementedException();
    }
}

public class UInt16PropertyConverter : JsonConverter<UInt16Property>
{
    public override void WriteJson(JsonWriter writer, UInt16Property value, JsonSerializer serializer)
    {
        writer.WriteValue(value.Value);
    }

    public override UInt16Property ReadJson(JsonReader reader, Type objectType, UInt16Property existingValue, bool hasExistingValue,
        JsonSerializer serializer)
    {
        throw new NotImplementedException();
    }
}

public class UInt64PropertyConverter : JsonConverter<UInt64Property>
{
    public override void WriteJson(JsonWriter writer, UInt64Property value, JsonSerializer serializer)
    {
        writer.WriteValue(value.Value);
    }

    public override UInt64Property ReadJson(JsonReader reader, Type objectType, UInt64Property existingValue, bool hasExistingValue,
        JsonSerializer serializer)
    {
        throw new NotImplementedException();
    }
}

public class UInt32PropertyConverter : JsonConverter<UInt32Property>
{
    public override void WriteJson(JsonWriter writer, UInt32Property value, JsonSerializer serializer)
    {
        writer.WriteValue(value.Value);
    }

    public override UInt32Property ReadJson(JsonReader reader, Type objectType, UInt32Property existingValue, bool hasExistingValue,
        JsonSerializer serializer)
    {
        throw new NotImplementedException();
    }
}

public class FFieldConverter : JsonConverter<FField>
{
    public override void WriteJson(JsonWriter writer, FField value, JsonSerializer serializer)
    {
        writer.WriteStartObject();
        value.WriteJson(writer, serializer);
        writer.WriteEndObject();
    }

    public override FField ReadJson(JsonReader reader, Type objectType, FField existingValue, bool hasExistingValue,
        JsonSerializer serializer)
    {
        throw new NotImplementedException();
    }
}

public class FScriptInterfaceConverter : JsonConverter<FScriptInterface>
{
    public override void WriteJson(JsonWriter writer, FScriptInterface value, JsonSerializer serializer)
    {
        serializer.Serialize(writer, value.Object);
    }

    public override FScriptInterface ReadJson(JsonReader reader, Type objectType, FScriptInterface existingValue, bool hasExistingValue,
        JsonSerializer serializer)
    {
        throw new NotImplementedException();
    }
}

public class UObjectConverter : JsonConverter<UObject>
{
    public override void WriteJson(JsonWriter writer, UObject value, JsonSerializer serializer)
    {
        writer.WriteStartObject();
        value.WriteJson(writer, serializer);
        writer.WriteEndObject();
    }

    public override UObject ReadJson(JsonReader reader, Type objectType, UObject existingValue, bool hasExistingValue,
        JsonSerializer serializer)
    {
        throw new NotImplementedException();
    }
}

public class FPackageFileSummaryConverter : JsonConverter<FPackageFileSummary>
{
    public override void WriteJson(JsonWriter writer, FPackageFileSummary value, JsonSerializer serializer)
    {
        writer.WriteStartObject();

        writer.WritePropertyName(nameof(value.Tag));
        writer.WriteValue(value.Tag.ToString("X8"));

        writer.WritePropertyName(nameof(value.PackageFlags));
        writer.WriteValue(value.PackageFlags.ToStringBitfield());

        writer.WritePropertyName(nameof(value.TotalHeaderSize));
        writer.WriteValue(value.TotalHeaderSize);

        writer.WritePropertyName(nameof(value.NameOffset));
        writer.WriteValue(value.NameOffset);

        writer.WritePropertyName(nameof(value.NameCount));
        writer.WriteValue(value.NameCount);

        writer.WritePropertyName(nameof(value.ImportOffset));
        writer.WriteValue(value.ImportOffset);

        writer.WritePropertyName(nameof(value.ImportCount));
        writer.WriteValue(value.ImportCount);

        writer.WritePropertyName(nameof(value.ExportOffset));
        writer.WriteValue(value.ExportOffset);

        writer.WritePropertyName(nameof(value.ExportCount));
        writer.WriteValue(value.ExportCount);

        writer.WritePropertyName(nameof(value.BulkDataStartOffset));
        writer.WriteValue(value.BulkDataStartOffset);

        writer.WritePropertyName(nameof(value.FileVersionUE));
        writer.WriteValue(value.FileVersionUE.ToString());

        writer.WritePropertyName(nameof(value.FileVersionLicenseeUE));
        writer.WriteValue(value.FileVersionLicenseeUE.ToStringBitfield());

        writer.WritePropertyName("CustomVersions");
        serializer.Serialize(writer, value.CustomVersionContainer.Versions);

        writer.WritePropertyName(nameof(value.bUnversioned));
        writer.WriteValue(value.bUnversioned);

        writer.WriteEndObject();
    }

    public override FPackageFileSummary ReadJson(JsonReader reader, Type objectType, FPackageFileSummary existingValue, bool hasExistingValue,
        JsonSerializer serializer)
    {
        throw new NotImplementedException();
    }
}

public class PackageConverter : JsonConverter<IPackage>
{
    public override void WriteJson(JsonWriter writer, IPackage value, JsonSerializer serializer)
    {
        writer.WriteStartObject();

        writer.WritePropertyName(nameof(value.Summary));
        serializer.Serialize(writer, value.Summary);

        writer.WritePropertyName(nameof(value.NameMap));
        writer.WriteStartArray();
        foreach (var name in value.NameMap)
        {
            writer.WriteValue(name.Name);
        }
        writer.WriteEndArray();

        writer.WritePropertyName("ImportMap");
        writer.WriteStartArray();
        for (var i = 0; i < value.ImportMapLength; i++)
        {
            serializer.Serialize(writer, new FPackageIndex(value, -i - 1));
        }
        writer.WriteEndArray();

        writer.WritePropertyName("ExportMap");
        writer.WriteStartArray();
        for (var i = 0; i < value.ExportMapLength; i++)
        {
            serializer.Serialize(writer, new FPackageIndex(value, i + 1));
        }
        writer.WriteEndArray();

        writer.WriteEndObject();
    }

    public override IPackage ReadJson(JsonReader reader, Type objectType, IPackage existingValue, bool hasExistingValue,
        JsonSerializer serializer)
    {
        throw new NotImplementedException();
    }
}

public class FPackageIndexConverter : JsonConverter<FPackageIndex>
{
    public override void WriteJson(JsonWriter writer, FPackageIndex value, JsonSerializer serializer)
    {
        #region V3
        serializer.Serialize(writer, value.ResolvedObject);
        #endregion

        #region V2
        // var resolved = value.Owner?.ResolvePackageIndex(value);
        // if (resolved != null)
        // {
        //     var outerChain = new List<string>();
        //     var current = resolved;
        //     while (current != null)
        //     {
        //         outerChain.Add(current.Name.Text);
        //         current = current.Outer;
        //     }
        //
        //     var sb = new StringBuilder(256);
        //     for (int i = 1; i <= outerChain.Count; i++)
        //     {
        //         var name = outerChain[outerChain.Count - i];
        //         sb.Append(name);
        //         if (i < outerChain.Count)
        //         {
        //             sb.Append(i > 1 ? ":" : ".");
        //         }
        //     }
        //
        //     writer.WriteValue($"{resolved.Class?.Name}'{sb}'");
        // }
        // else
        // {
        //     writer.WriteValue("None");
        // }
        #endregion

        #region V1
        // if (value.ImportObject != null)
        // {
        //     serializer.Serialize(writer, value.ImportObject);
        // }
        // else if (value.ExportObject != null)
        // {
        //     serializer.Serialize(writer, value.ExportObject);
        // }
        // else
        // {
        //     writer.WriteValue(value.Index);
        // }
        #endregion
    }

    public override FPackageIndex ReadJson(JsonReader reader, Type objectType, FPackageIndex existingValue, bool hasExistingValue,
        JsonSerializer serializer)
    {
        throw new NotImplementedException();
    }
}

public class FObjectResourceConverter : JsonConverter<FObjectResource>
{
    public override void WriteJson(JsonWriter writer, FObjectResource value, JsonSerializer serializer)
    {
        writer.WriteStartObject();

        switch (value)
        {
            case FObjectImport i:
                writer.WritePropertyName("ObjectName");
                writer.WriteValue($"{i.ObjectName.Text}:{i.ClassName.Text}");
                break;
            case FObjectExport e:
                writer.WritePropertyName("ObjectName");
                writer.WriteValue($"{e.ObjectName.Text}:{e.ClassName}");
                break;
        }

        writer.WritePropertyName("OuterIndex");
        serializer.Serialize(writer, value.OuterIndex);

        writer.WriteEndObject();
    }

    public override FObjectResource ReadJson(JsonReader reader, Type objectType, FObjectResource existingValue, bool hasExistingValue,
        JsonSerializer serializer)
    {
        throw new NotImplementedException();
    }
}

public class FPropertyTagTypeConverter : JsonConverter<FPropertyTagType>
{
    public override void WriteJson(JsonWriter writer, FPropertyTagType value, JsonSerializer serializer)
    {
        serializer.Serialize(writer, value);
    }

    public override FPropertyTagType ReadJson(JsonReader reader, Type objectType, FPropertyTagType existingValue, bool hasExistingValue,
        JsonSerializer serializer)
    {
        throw new NotImplementedException();
    }
}

public class FScriptStructConverter : JsonConverter<FScriptStruct>
{
    public override void WriteJson(JsonWriter writer, FScriptStruct value, JsonSerializer serializer)
    {
        serializer.Serialize(writer, value.StructType);
    }

    public override FScriptStruct ReadJson(JsonReader reader, Type objectType, FScriptStruct existingValue, bool hasExistingValue,
        JsonSerializer serializer)
    {
        throw new NotImplementedException();
    }
}

public class UScriptSetConverter : JsonConverter<UScriptSet>
{
    public override void WriteJson(JsonWriter writer, UScriptSet value, JsonSerializer serializer)
    {
        writer.WriteStartArray();

        foreach (var property in value.Properties)
        {
            serializer.Serialize(writer, property);
        }

        writer.WriteEndArray();
    }

    public override UScriptSet ReadJson(JsonReader reader, Type objectType, UScriptSet existingValue, bool hasExistingValue,
        JsonSerializer serializer)
    {
        throw new NotImplementedException();
    }
}

public class UScriptMapConverter : JsonConverter<UScriptMap>
{
    public override void WriteJson(JsonWriter writer, UScriptMap value, JsonSerializer serializer)
    {
        writer.WriteStartArray();

        foreach (var kvp in value.Properties)
        {
            writer.WriteStartObject();
            switch (kvp.Key)
            {
                case StructProperty:
                    writer.WritePropertyName("Key");
                    serializer.Serialize(writer, kvp.Key);
                    writer.WritePropertyName("Value");
                    serializer.Serialize(writer, kvp.Value);
                    break;
                default:
                    writer.WritePropertyName("Key");
                    writer.WriteValue(kvp.Key.ToString().SubstringBefore('(').Trim());
                    writer.WritePropertyName("Value");
                    serializer.Serialize(writer, kvp.Value);
                    break;
            }
            writer.WriteEndObject();
        }

        writer.WriteEndArray();
    }

    public override UScriptMap ReadJson(JsonReader reader, Type objectType, UScriptMap existingValue, bool hasExistingValue,
        JsonSerializer serializer)
    {
        throw new NotImplementedException();
    }
}

public class UScriptArrayConverter : JsonConverter<UScriptArray>
{
    public override void WriteJson(JsonWriter writer, UScriptArray value, JsonSerializer serializer)
    {
        writer.WriteStartArray();

        foreach (var property in value.Properties)
        {
            serializer.Serialize(writer, property);
        }

        writer.WriteEndArray();
    }

    public override UScriptArray ReadJson(JsonReader reader, Type objectType, UScriptArray existingValue, bool hasExistingValue,
        JsonSerializer serializer)
    {
        throw new NotImplementedException();
    }
}

public class AkEntryConverter : JsonConverter<AkEntry>
{
    public override void WriteJson(JsonWriter writer, AkEntry value, JsonSerializer serializer)
    {
        writer.WriteStartObject();

        writer.WritePropertyName("NameHash");
        writer.WriteValue(value.NameHash);

        writer.WritePropertyName("OffsetMultiplier");
        writer.WriteValue(value.OffsetMultiplier);

        writer.WritePropertyName("Size");
        writer.WriteValue(value.Size);

        writer.WritePropertyName("Offset");
        writer.WriteValue(value.Offset);

        writer.WritePropertyName("FolderId");
        writer.WriteValue(value.FolderId);

        writer.WritePropertyName("Path");
        writer.WriteValue(value.Path);

        writer.WritePropertyName("IsSoundBank");
        writer.WriteValue(value.IsSoundBank);

        writer.WriteEndObject();
    }

    public override AkEntry ReadJson(JsonReader reader, Type objectType, AkEntry existingValue, bool hasExistingValue,
        JsonSerializer serializer)
    {
        throw new NotImplementedException();
    }
}

public class AkFolderConverter : JsonConverter<AkFolder>
{
    public override void WriteJson(JsonWriter writer, AkFolder value, JsonSerializer serializer)
    {
        writer.WriteStartObject();

        writer.WritePropertyName("Offset");
        writer.WriteValue(value.Offset);

        writer.WritePropertyName("Id");
        writer.WriteValue(value.Id);

        writer.WritePropertyName("Name");
        writer.WriteValue(value.Name);

        writer.WritePropertyName("Entries");
        serializer.Serialize(writer, value.Entries);

        writer.WriteEndObject();
    }

    public override AkFolder ReadJson(JsonReader reader, Type objectType, AkFolder existingValue, bool hasExistingValue,
        JsonSerializer serializer)
    {
        throw new NotImplementedException();
    }
}

public class FAkMediaDataChunkConverter : JsonConverter<FAkMediaDataChunk>
{
    public override void WriteJson(JsonWriter writer, FAkMediaDataChunk value, JsonSerializer serializer)
    {
        writer.WriteStartObject();

        writer.WritePropertyName("BulkData");
        serializer.Serialize(writer, value.Data);

        writer.WritePropertyName("IsPrefetch");
        writer.WriteValue(value.IsPrefetch);

        writer.WriteEndObject();
    }

    public override FAkMediaDataChunk ReadJson(JsonReader reader, Type objectType, FAkMediaDataChunk existingValue, bool hasExistingValue,
        JsonSerializer serializer)
    {
        throw new NotImplementedException();
    }
}

public class FPackedNormalConverter : JsonConverter<FPackedNormal>
{
    public override void WriteJson(JsonWriter writer, FPackedNormal value, JsonSerializer serializer)
    {
        writer.WriteStartObject();

        writer.WritePropertyName("Data");
        writer.WriteValue(value.Data);

        writer.WriteEndObject();
    }

    public override FPackedNormal ReadJson(JsonReader reader, Type objectType, FPackedNormal existingValue, bool hasExistingValue,
        JsonSerializer serializer)
    {
        throw new NotImplementedException();
    }
}

public class FPackedRGBA16NConverter : JsonConverter<FPackedRGBA16N>
{
    public override void WriteJson(JsonWriter writer, FPackedRGBA16N value, JsonSerializer serializer)
    {
        writer.WriteStartObject();

        writer.WritePropertyName("X");
        writer.WriteValue(value.X);

        writer.WritePropertyName("Y");
        writer.WriteValue(value.Y);

        writer.WritePropertyName("Z");
        writer.WriteValue(value.Z);

        writer.WritePropertyName("W");
        writer.WriteValue(value.X);

        writer.WriteEndObject();
    }

    public override FPackedRGBA16N ReadJson(JsonReader reader, Type objectType, FPackedRGBA16N existingValue, bool hasExistingValue,
        JsonSerializer serializer)
    {
        throw new NotImplementedException();
    }
}

public class FWorldConditionQueryDefinitionConverter : JsonConverter<FWorldConditionQueryDefinition>
{
    public override void WriteJson(JsonWriter writer, FWorldConditionQueryDefinition value, JsonSerializer serializer)
    {
        writer.WriteStartObject();

        writer.WritePropertyName("StaticStruct");
        serializer.Serialize(writer, value.StaticStruct);

        writer.WritePropertyName("SharedDefinition");
        serializer.Serialize(writer, value.SharedDefinition);

        writer.WriteEndObject();
    }

    public override FWorldConditionQueryDefinition ReadJson(JsonReader reader, Type objectType, FWorldConditionQueryDefinition existingValue, bool hasExistingValue,
        JsonSerializer serializer)
    {
        throw new NotImplementedException();
    }
}

public class WwiseConverter : JsonConverter<WwiseReader>
{
    public override void WriteJson(JsonWriter writer, WwiseReader value, JsonSerializer serializer)
    {
        writer.WriteStartObject();

        writer.WritePropertyName("Header");
        serializer.Serialize(writer, value.Header);

        writer.WritePropertyName("Folders");
        serializer.Serialize(writer, value.Folders);

        writer.WritePropertyName("Initialization");
        serializer.Serialize(writer, value.Initialization);

        writer.WritePropertyName("WemIndexes");
        serializer.Serialize(writer, value.WemIndexes);

        writer.WritePropertyName("Hierarchies");
        serializer.Serialize(writer, value.Hierarchies);

        writer.WritePropertyName("IdToString");
        serializer.Serialize(writer, value.IdToString);

        writer.WritePropertyName("Platform");
        writer.WriteValue(value.Platform);

        writer.WriteEndObject();
    }

    public override WwiseReader ReadJson(JsonReader reader, Type objectType, WwiseReader existingValue, bool hasExistingValue,
        JsonSerializer serializer)
    {
        throw new NotImplementedException();
    }
}
<<<<<<< HEAD

public class BankHeaderConverter : JsonConverter<BankHeader>
{
    public override void WriteJson(JsonWriter writer, BankHeader value, JsonSerializer serializer)
    {
        writer.WriteStartObject();

        writer.WritePropertyName("Version");
        writer.WriteValue(value.Version);

        writer.WritePropertyName("SoundBankId");
        writer.WriteValue(value.SoundBankId);

        writer.WritePropertyName("LanguageId");
        writer.WriteValue(value.LanguageId);

        writer.WritePropertyName("FeedbackInBank");
        writer.WriteValue(value.FeedbackInBank);

        writer.WritePropertyName("AltValues");
        writer.WriteValue(value.AltValues.ToString());

        writer.WritePropertyName("ProjectId");
        writer.WriteValue(value.ProjectId);

        writer.WritePropertyName("SoundBankType");
        writer.WriteValue(value.SoundBankType);

        writer.WritePropertyName("BankHash");
        writer.WriteValue(value.BankHash);

        writer.WriteEndObject();
    }

    public override BankHeader ReadJson(JsonReader reader, Type objectType, BankHeader existingValue, bool hasExistingValue, JsonSerializer serializer)
    {
        throw new NotImplementedException("Deserialization is not implemented.");
    }
}

=======
>>>>>>> 784b39af
public class FReferenceSkeletonConverter : JsonConverter<FReferenceSkeleton>
{
    public override void WriteJson(JsonWriter writer, FReferenceSkeleton value, JsonSerializer serializer)
    {
        writer.WriteStartObject();

        writer.WritePropertyName("FinalRefBoneInfo");
        writer.WriteStartArray();
        {
            foreach (var boneInfo in value.FinalRefBoneInfo)
            {
                serializer.Serialize(writer, boneInfo);
            }
        }
        writer.WriteEndArray();

        writer.WritePropertyName("FinalRefBonePose");
        writer.WriteStartArray();
        {
            foreach (var bonePose in value.FinalRefBonePose)
            {
                serializer.Serialize(writer, bonePose);
            }
        }
        writer.WriteEndArray();

        writer.WritePropertyName("FinalNameToIndexMap");
        serializer.Serialize(writer, value.FinalNameToIndexMap);

        writer.WriteEndObject();
    }

    public override FReferenceSkeleton ReadJson(JsonReader reader, Type objectType, FReferenceSkeleton existingValue, bool hasExistingValue,
        JsonSerializer serializer)
    {
        throw new NotImplementedException();
    }
}

public class FFormatContainerConverter : JsonConverter<FFormatContainer>
{
    public override void WriteJson(JsonWriter writer, FFormatContainer value, JsonSerializer serializer)
    {
        writer.WriteStartObject();

        foreach (var kvp in value.Formats)
        {
            writer.WritePropertyName(kvp.Key.Text);
            serializer.Serialize(writer, kvp.Value);
        }

        writer.WriteEndObject();
    }

    public override FFormatContainer ReadJson(JsonReader reader, Type objectType, FFormatContainer existingValue, bool hasExistingValue,
        JsonSerializer serializer)
    {
        throw new NotImplementedException();
    }
}

public class FSmartNameMappingConverter : JsonConverter<FSmartNameMapping>
{
    public override void WriteJson(JsonWriter writer, FSmartNameMapping value, JsonSerializer serializer)
    {
        writer.WriteStartObject();

        writer.WritePropertyName("GuidMap");
        serializer.Serialize(writer, value.GuidMap);

        writer.WritePropertyName("UidMap");
        serializer.Serialize(writer, value.UidMap);

        writer.WritePropertyName("CurveMetaDataMap");
        serializer.Serialize(writer, value.CurveMetaDataMap);

        writer.WriteEndObject();
    }

    public override FSmartNameMapping ReadJson(JsonReader reader, Type objectType, FSmartNameMapping existingValue, bool hasExistingValue,
        JsonSerializer serializer)
    {
        throw new NotImplementedException();
    }
}

public class FReflectionCaptureDataConverter : JsonConverter<FReflectionCaptureData>
{
    public override void WriteJson(JsonWriter writer, FReflectionCaptureData value, JsonSerializer serializer)
    {
        writer.WriteStartObject();

        writer.WritePropertyName("CubemapSize");
        writer.WriteValue(value.CubemapSize);

        writer.WritePropertyName("AverageBrightness");
        writer.WriteValue(value.AverageBrightness);

        writer.WritePropertyName("Brightness");
        writer.WriteValue(value.Brightness);

        if (value.EncodedCaptureData != null)
        {
            writer.WritePropertyName("EncodedCaptureData");
            serializer.Serialize(writer, value.EncodedCaptureData);
        }

        writer.WriteEndObject();
    }

    public override FReflectionCaptureData ReadJson(JsonReader reader, Type objectType, FReflectionCaptureData existingValue, bool hasExistingValue,
        JsonSerializer serializer)
    {
        throw new NotImplementedException();
    }
}

public class FStaticMeshComponentLODInfoConverter : JsonConverter<FStaticMeshComponentLODInfo>
{
    public override void WriteJson(JsonWriter writer, FStaticMeshComponentLODInfo value, JsonSerializer serializer)
    {
        writer.WriteStartObject();

        writer.WritePropertyName("MapBuildDataId");
        writer.WriteValue(value.MapBuildDataId.ToString());

        if (value.OverrideVertexColors != null)
        {
            writer.WritePropertyName("OverrideVertexColors");
            serializer.Serialize(writer, value.OverrideVertexColors);
        }

        writer.WriteEndObject();
    }

    public override FStaticMeshComponentLODInfo ReadJson(JsonReader reader, Type objectType, FStaticMeshComponentLODInfo existingValue, bool hasExistingValue,
        JsonSerializer serializer)
    {
        throw new NotImplementedException();
    }
}

public class FMeshMapBuildDataConverter : JsonConverter<FMeshMapBuildData>
{
    public override void WriteJson(JsonWriter writer, FMeshMapBuildData value, JsonSerializer serializer)
    {
        writer.WriteStartObject();

        if (value.LightMap != null)
        {
            writer.WritePropertyName("LightMap");
            serializer.Serialize(writer, value.LightMap);
        }

        if (value.ShadowMap != null)
        {
            writer.WritePropertyName("ShadowMap");
            serializer.Serialize(writer, value.ShadowMap);
        }

        writer.WritePropertyName("IrrelevantLights");
        serializer.Serialize(writer, value.IrrelevantLights);

        writer.WritePropertyName("PerInstanceLightmapData");
        serializer.Serialize(writer, value.PerInstanceLightmapData);

        writer.WriteEndObject();
    }

    public override FMeshMapBuildData ReadJson(JsonReader reader, Type objectType, FMeshMapBuildData existingValue, bool hasExistingValue,
        JsonSerializer serializer)
    {
        throw new NotImplementedException();
    }
}

public class FLightMap2DConverter : JsonConverter<FLightMap2D>
{
    public override void WriteJson(JsonWriter writer, FLightMap2D value, JsonSerializer serializer)
    {
        writer.WriteStartObject();

        writer.WritePropertyName("Textures");
        serializer.Serialize(writer, value.Textures);

        if (!value.SkyOcclusionTexture?.IsNull ?? false)
        {
            writer.WritePropertyName("SkyOcclusionTexture");
            serializer.Serialize(writer, value.SkyOcclusionTexture);
        }

        if (!value.AOMaterialMaskTexture?.IsNull ?? false)
        {
            writer.WritePropertyName("AOMaterialMaskTexture");
            serializer.Serialize(writer, value.AOMaterialMaskTexture);
        }

        if (!value.ShadowMapTexture?.IsNull ?? false)
        {
            writer.WritePropertyName("ShadowMapTexture");
            serializer.Serialize(writer, value.ShadowMapTexture);
        }

        writer.WritePropertyName("VirtualTextures");
        serializer.Serialize(writer, value.VirtualTextures);

        writer.WritePropertyName("ScaleVectors");
        serializer.Serialize(writer, value.ScaleVectors);

        writer.WritePropertyName("AddVectors");
        serializer.Serialize(writer, value.AddVectors);

        writer.WritePropertyName("CoordinateScale");
        serializer.Serialize(writer, value.CoordinateScale);

        writer.WritePropertyName("CoordinateBias");
        serializer.Serialize(writer, value.CoordinateBias);

        writer.WritePropertyName("InvUniformPenumbraSize");
        serializer.Serialize(writer, value.InvUniformPenumbraSize);

        writer.WritePropertyName("bShadowChannelValid");
        serializer.Serialize(writer, value.bShadowChannelValid);

        /*
         * FLightMap
         */
        writer.WritePropertyName("LightGuids");
        serializer.Serialize(writer, value.LightGuids);

        writer.WriteEndObject();
    }

    public override FLightMap2D ReadJson(JsonReader reader, Type objectType, FLightMap2D existingValue, bool hasExistingValue,
        JsonSerializer serializer)
    {
        throw new NotImplementedException();
    }
}

public class FFontDataConverter : JsonConverter<FFontData>
{
    public override void WriteJson(JsonWriter writer, FFontData value, JsonSerializer serializer)
    {
        writer.WriteStartObject();

        if (value.FallbackStruct is null)
        {
            if (value.LocalFontFaceAsset != null)
            {
                writer.WritePropertyName("LocalFontFaceAsset");
                serializer.Serialize(writer, value.LocalFontFaceAsset);
            }
            else
            {
                if (!string.IsNullOrEmpty(value.FontFilename))
                {
                    writer.WritePropertyName("FontFilename");
                    writer.WriteValue(value.FontFilename);
                }

                writer.WritePropertyName("Hinting");
                writer.WriteValue(value.Hinting);

                writer.WritePropertyName("LoadingPolicy");
                writer.WriteValue(value.LoadingPolicy);
            }

            writer.WritePropertyName("SubFaceIndex");
            writer.WriteValue(value.SubFaceIndex);
        }
        else
        {
            writer.WritePropertyName("FallbackStruct");
            serializer.Serialize(writer, value.FallbackStruct);
        }

        writer.WriteEndObject();
    }

    public override FFontData ReadJson(JsonReader reader, Type objectType, FFontData existingValue, bool hasExistingValue,
        JsonSerializer serializer)
    {
        throw new NotImplementedException();
    }
}

public class FStreamedAudioChunkConverter : JsonConverter<FStreamedAudioChunk>
{
    public override void WriteJson(JsonWriter writer, FStreamedAudioChunk value, JsonSerializer serializer)
    {
        writer.WriteStartObject();

        writer.WritePropertyName("DataSize");
        writer.WriteValue(value.DataSize);

        writer.WritePropertyName("AudioDataSize");
        writer.WriteValue(value.AudioDataSize);

        writer.WritePropertyName("SeekOffsetInAudioFrames");
        writer.WriteValue(value.SeekOffsetInAudioFrames);

        writer.WritePropertyName("BulkData");
        serializer.Serialize(writer, value.BulkData);

        writer.WriteEndObject();
    }

    public override FStreamedAudioChunk ReadJson(JsonReader reader, Type objectType, FStreamedAudioChunk existingValue, bool hasExistingValue,
        JsonSerializer serializer)
    {
        throw new NotImplementedException();
    }
}

public class FStreamedAudioPlatformDataConverter : JsonConverter<FStreamedAudioPlatformData>
{
    public override void WriteJson(JsonWriter writer, FStreamedAudioPlatformData value, JsonSerializer serializer)
    {
        writer.WriteStartObject();

        writer.WritePropertyName("NumChunks");
        writer.WriteValue(value.NumChunks);

        writer.WritePropertyName("AudioFormat");
        serializer.Serialize(writer, value.AudioFormat);

        writer.WritePropertyName("Chunks");
        serializer.Serialize(writer, value.Chunks);

        writer.WriteEndObject();
    }

    public override FStreamedAudioPlatformData ReadJson(JsonReader reader, Type objectType, FStreamedAudioPlatformData existingValue, bool hasExistingValue,
        JsonSerializer serializer)
    {
        throw new NotImplementedException();
    }
}

public class FTexture2DMipMapConverter : JsonConverter<FTexture2DMipMap>
{
    public override void WriteJson(JsonWriter writer, FTexture2DMipMap value, JsonSerializer serializer)
    {
        writer.WriteStartObject();

        writer.WritePropertyName("BulkData");
        serializer.Serialize(writer, value.BulkData);

        writer.WritePropertyName("SizeX");
        writer.WriteValue(value.SizeX);

        writer.WritePropertyName("SizeY");
        writer.WriteValue(value.SizeY);

        writer.WritePropertyName("SizeZ");
        writer.WriteValue(value.SizeZ);

        writer.WriteEndObject();
    }

    public override FTexture2DMipMap ReadJson(JsonReader reader, Type objectType, FTexture2DMipMap existingValue, bool hasExistingValue,
        JsonSerializer serializer)
    {
        throw new NotImplementedException();
    }
}

public class FSkeletalMeshVertexBufferConverter : JsonConverter<FSkeletalMeshVertexBuffer>
{
    public override void WriteJson(JsonWriter writer, FSkeletalMeshVertexBuffer value, JsonSerializer serializer)
    {
        writer.WriteStartObject();

        writer.WritePropertyName("NumTexCoords");
        writer.WriteValue(value.NumTexCoords);

        writer.WritePropertyName("MeshExtension");
        serializer.Serialize(writer, value.MeshExtension);

        writer.WritePropertyName("MeshOrigin");
        serializer.Serialize(writer, value.MeshOrigin);

        writer.WritePropertyName("bUseFullPrecisionUVs");
        writer.WriteValue(value.bUseFullPrecisionUVs);

        writer.WritePropertyName("bExtraBoneInfluences");
        writer.WriteValue(value.bExtraBoneInfluences);

        writer.WriteEndObject();
    }

    public override FSkeletalMeshVertexBuffer ReadJson(JsonReader reader, Type objectType, FSkeletalMeshVertexBuffer existingValue, bool hasExistingValue,
        JsonSerializer serializer)
    {
        throw new NotImplementedException();
    }
}

public class FSkeletalMaterialConverter : JsonConverter<FSkeletalMaterial>
{
    public override void WriteJson(JsonWriter writer, FSkeletalMaterial value, JsonSerializer serializer)
    {
        writer.WriteStartObject();

        writer.WritePropertyName("MaterialSlotName");
        serializer.Serialize(writer, value.MaterialSlotName);

        writer.WritePropertyName("Material");
        serializer.Serialize(writer, value.Material);

        writer.WritePropertyName("ImportedMaterialSlotName");
        serializer.Serialize(writer, value.ImportedMaterialSlotName);

        writer.WritePropertyName("UVChannelData");
        serializer.Serialize(writer, value.UVChannelData);

        writer.WriteEndObject();
    }

    public override FSkeletalMaterial ReadJson(JsonReader reader, Type objectType, FSkeletalMaterial existingValue, bool hasExistingValue,
        JsonSerializer serializer)
    {
        throw new NotImplementedException();
    }
}

public class FSkeletalMeshVertexColorBufferConverter : JsonConverter<FSkeletalMeshVertexColorBuffer>
{
    public override void WriteJson(JsonWriter writer, FSkeletalMeshVertexColorBuffer value, JsonSerializer serializer)
    {
        serializer.Serialize(writer, value.Data);
    }

    public override FSkeletalMeshVertexColorBuffer ReadJson(JsonReader reader, Type objectType, FSkeletalMeshVertexColorBuffer existingValue, bool hasExistingValue,
        JsonSerializer serializer)
    {
        throw new NotImplementedException();
    }
}

public class FSkelMeshChunkConverter : JsonConverter<FSkelMeshChunk>
{
    public override void WriteJson(JsonWriter writer, FSkelMeshChunk value, JsonSerializer serializer)
    {
        writer.WriteStartObject();

        writer.WritePropertyName("BaseVertexIndex");
        writer.WriteValue(value.BaseVertexIndex);

        writer.WritePropertyName("NumRigidVertices");
        writer.WriteValue(value.NumRigidVertices);

        writer.WritePropertyName("NumSoftVertices");
        writer.WriteValue(value.NumSoftVertices);

        writer.WritePropertyName("MaxBoneInfluences");
        writer.WriteValue(value.MaxBoneInfluences);

        writer.WritePropertyName("HasClothData");
        writer.WriteValue(value.HasClothData);

        writer.WriteEndObject();
    }

    public override FSkelMeshChunk ReadJson(JsonReader reader, Type objectType, FSkelMeshChunk existingValue, bool hasExistingValue,
        JsonSerializer serializer)
    {
        throw new NotImplementedException();
    }
}

public class FSkelMeshSectionConverter : JsonConverter<FSkelMeshSection>
{
    public override void WriteJson(JsonWriter writer, FSkelMeshSection value, JsonSerializer serializer)
    {
        writer.WriteStartObject();

        writer.WritePropertyName("MaterialIndex");
        writer.WriteValue(value.MaterialIndex);

        writer.WritePropertyName("BaseIndex");
        writer.WriteValue(value.BaseIndex);

        writer.WritePropertyName("NumTriangles");
        writer.WriteValue(value.NumTriangles);

        writer.WritePropertyName("bRecomputeTangent");
        writer.WriteValue(value.bRecomputeTangent);

        writer.WritePropertyName("RecomputeTangentsVertexMaskChannel");
        writer.WriteValue(value.RecomputeTangentsVertexMaskChannel.ToString());

        writer.WritePropertyName("bCastShadow");
        writer.WriteValue(value.bCastShadow);

        writer.WritePropertyName("bVisibleInRayTracing");
        writer.WriteValue(value.bVisibleInRayTracing);

        writer.WritePropertyName("bLegacyClothingSection");
        writer.WriteValue(value.bLegacyClothingSection);

        writer.WritePropertyName("CorrespondClothSectionIndex");
        writer.WriteValue(value.CorrespondClothSectionIndex);

        writer.WritePropertyName("BaseVertexIndex");
        writer.WriteValue(value.BaseVertexIndex);

        //writer.WritePropertyName("SoftVertices");
        //serializer.Serialize(writer, value.SoftVertices);

        //writer.WritePropertyName("ClothMappingDataLODs");
        //serializer.Serialize(writer, value.ClothMappingDataLODs);

        //writer.WritePropertyName("BoneMap");
        //serializer.Serialize(writer, value.BoneMap);

        writer.WritePropertyName("NumVertices");
        writer.WriteValue(value.NumVertices);

        writer.WritePropertyName("MaxBoneInfluences");
        writer.WriteValue(value.MaxBoneInfluences);

        writer.WritePropertyName("bUse16BitBoneIndex");
        writer.WriteValue(value.bUse16BitBoneIndex);

        writer.WritePropertyName("CorrespondClothAssetIndex");
        writer.WriteValue(value.CorrespondClothAssetIndex);

        //writer.WritePropertyName("ClothingData");
        //serializer.Serialize(writer, value.ClothingData);

        //writer.WritePropertyName("OverlappingVertices");
        //serializer.Serialize(writer, value.OverlappingVertices);

        writer.WritePropertyName("bDisabled");
        writer.WriteValue(value.bDisabled);

        writer.WritePropertyName("GenerateUpToLodIndex");
        writer.WriteValue(value.GenerateUpToLodIndex);

        writer.WritePropertyName("OriginalDataSectionIndex");
        writer.WriteValue(value.OriginalDataSectionIndex);

        writer.WritePropertyName("ChunkedParentSectionIndex");
        writer.WriteValue(value.ChunkedParentSectionIndex);

        writer.WriteEndObject();
    }

    public override FSkelMeshSection ReadJson(JsonReader reader, Type objectType, FSkelMeshSection existingValue, bool hasExistingValue,
        JsonSerializer serializer)
    {
        throw new NotImplementedException();
    }
}

public class FSkelMeshVertexBaseConverter : JsonConverter<FSkelMeshVertexBase>
{
    public override void WriteJson(JsonWriter writer, FSkelMeshVertexBase value, JsonSerializer serializer)
    {
        writer.WriteStartObject();

        if (!value.Pos.IsZero())
        {
            writer.WritePropertyName("Pos");
            serializer.Serialize(writer, value.Pos);
        }

        if (value.Normal.Length > 0)
        {
            writer.WritePropertyName("Normal");
            serializer.Serialize(writer, value.Normal);
        }

        if (value.Infs != null)
        {
            writer.WritePropertyName("Infs");
            serializer.Serialize(writer, value.Infs);
        }

        writer.WriteEndObject();
    }

    public override FSkelMeshVertexBase ReadJson(JsonReader reader, Type objectType, FSkelMeshVertexBase existingValue, bool hasExistingValue,
        JsonSerializer serializer)
    {
        throw new NotImplementedException();
    }
}

public class FStaticMeshLODResourcesConverter : JsonConverter<FStaticMeshLODResources>
{
    public override void WriteJson(JsonWriter writer, FStaticMeshLODResources value, JsonSerializer serializer)
    {
        writer.WriteStartObject();

        writer.WritePropertyName("Sections");
        serializer.Serialize(writer, value.Sections);

        writer.WritePropertyName("MaxDeviation");
        writer.WriteValue(value.MaxDeviation);

        writer.WritePropertyName("PositionVertexBuffer");
        serializer.Serialize(writer, value.PositionVertexBuffer);

        writer.WritePropertyName("VertexBuffer");
        serializer.Serialize(writer, value.VertexBuffer);

        writer.WritePropertyName("ColorVertexBuffer");
        serializer.Serialize(writer, value.ColorVertexBuffer);

        if (value.CardRepresentationData != null)
        {
            writer.WritePropertyName("CardRepresentationData");
            serializer.Serialize(writer, value.CardRepresentationData);
        }

        writer.WriteEndObject();
    }

    public override FStaticMeshLODResources ReadJson(JsonReader reader, Type objectType, FStaticMeshLODResources existingValue, bool hasExistingValue,
        JsonSerializer serializer)
    {
        throw new NotImplementedException();
    }
}

public class FMaterialParameterInfoConverter : JsonConverter<FMaterialParameterInfo>
{
    public override void WriteJson(JsonWriter writer, FMaterialParameterInfo value, JsonSerializer serializer)
    {
        writer.WriteStartObject();

        writer.WritePropertyName("Name");
        serializer.Serialize(writer, value.Name);

        writer.WritePropertyName("Association");
        writer.WriteValue($"EMaterialParameterAssociation::{value.Association.ToString()}");

        writer.WritePropertyName("Index");
        writer.WriteValue(value.Index);

        writer.WriteEndObject();
    }

    public override FMaterialParameterInfo ReadJson(JsonReader reader, Type objectType, FMaterialParameterInfo existingValue, bool hasExistingValue,
        JsonSerializer serializer)
    {
        throw new NotImplementedException();
    }
}

public class FVirtualTextureDataChunkConverter : JsonConverter<FVirtualTextureDataChunk>
{
    public override void WriteJson(JsonWriter writer, FVirtualTextureDataChunk value, JsonSerializer serializer)
    {
        writer.WriteStartObject();

        writer.WritePropertyName("BulkData");
        serializer.Serialize(writer, value.BulkData);

        writer.WritePropertyName("SizeInBytes");
        writer.WriteValue(value.SizeInBytes);

        writer.WritePropertyName("CodecPayloadSize");
        writer.WriteValue(value.CodecPayloadSize);

        writer.WritePropertyName("CodecPayloadOffset");
        serializer.Serialize(writer, value.CodecPayloadOffset);

        writer.WritePropertyName("CodecType");
        writer.WriteStartArray();
        foreach (var codec in value.CodecType)
        {
            writer.WriteValue(codec.ToString());
        }
        writer.WriteEndArray();

        writer.WriteEndObject();
    }

    public override FVirtualTextureDataChunk ReadJson(JsonReader reader, Type objectType, FVirtualTextureDataChunk existingValue, bool hasExistingValue,
        JsonSerializer serializer)
    {
        throw new NotImplementedException();
    }
}

public class FStaticMeshRenderDataConverter : JsonConverter<FStaticMeshRenderData>
{
    public override void WriteJson(JsonWriter writer, FStaticMeshRenderData value, JsonSerializer serializer)
    {
        writer.WriteStartObject();

        writer.WritePropertyName("LODs");
        serializer.Serialize(writer, value.LODs);

        if (value.NaniteResources != null)
        {
            writer.WritePropertyName("NaniteResources");
            serializer.Serialize(writer, value.NaniteResources);
        }

        writer.WritePropertyName("Bounds");
        serializer.Serialize(writer, value.Bounds);

        writer.WritePropertyName("bLODsShareStaticLighting");
        writer.WriteValue(value.bLODsShareStaticLighting);

        writer.WritePropertyName("ScreenSize");
        serializer.Serialize(writer, value.ScreenSize);

        writer.WriteEndObject();
    }

    public override FStaticMeshRenderData ReadJson(JsonReader reader, Type objectType, FStaticMeshRenderData existingValue, bool hasExistingValue,
        JsonSerializer serializer)
    {
        throw new NotImplementedException();
    }
}

public class FStaticMeshSectionConverter : JsonConverter<FStaticMeshSection>
{
    public override void WriteJson(JsonWriter writer, FStaticMeshSection value, JsonSerializer serializer)
    {
        writer.WriteStartObject();

        writer.WritePropertyName("MaterialIndex");
        writer.WriteValue(value.MaterialIndex);

        writer.WritePropertyName("FirstIndex");
        writer.WriteValue(value.FirstIndex);

        writer.WritePropertyName("NumTriangles");
        writer.WriteValue(value.NumTriangles);

        writer.WritePropertyName("MinVertexIndex");
        writer.WriteValue(value.MinVertexIndex);

        writer.WritePropertyName("MaxVertexIndex");
        writer.WriteValue(value.MaxVertexIndex);

        writer.WritePropertyName("bEnableCollision");
        writer.WriteValue(value.bEnableCollision);

        writer.WritePropertyName("bCastShadow");
        writer.WriteValue(value.bCastShadow);

        writer.WritePropertyName("bForceOpaque");
        writer.WriteValue(value.bForceOpaque);

        writer.WritePropertyName("bVisibleInRayTracing");
        writer.WriteValue(value.bVisibleInRayTracing);

        writer.WriteEndObject();
    }

    public override FStaticMeshSection ReadJson(JsonReader reader, Type objectType, FStaticMeshSection existingValue, bool hasExistingValue,
        JsonSerializer serializer)
    {
        throw new NotImplementedException();
    }
}

public class FStaticMeshUVItemConverter : JsonConverter<FStaticMeshUVItem>
{
    public override void WriteJson(JsonWriter writer, FStaticMeshUVItem value, JsonSerializer serializer)
    {
        writer.WriteStartObject();

        writer.WritePropertyName("Normal");
        serializer.Serialize(writer, value.Normal);

        writer.WritePropertyName("UV");
        serializer.Serialize(writer, value.UV);

        writer.WriteEndObject();
    }

    public override FStaticMeshUVItem ReadJson(JsonReader reader, Type objectType, FStaticMeshUVItem existingValue, bool hasExistingValue,
        JsonSerializer serializer)
    {
        throw new NotImplementedException();
    }
}

public class FStaticMeshVertexBufferConverter : JsonConverter<FStaticMeshVertexBuffer>
{
    public override void WriteJson(JsonWriter writer, FStaticMeshVertexBuffer value, JsonSerializer serializer)
    {
        writer.WriteStartObject();

        writer.WritePropertyName("NumTexCoords");
        writer.WriteValue(value.NumTexCoords);

        writer.WritePropertyName("NumVertices");
        writer.WriteValue(value.NumVertices);

        writer.WritePropertyName("Strides");
        writer.WriteValue(value.Strides);

        writer.WritePropertyName("UseHighPrecisionTangentBasis");
        writer.WriteValue(value.UseHighPrecisionTangentBasis);

        writer.WritePropertyName("UseFullPrecisionUVs");
        writer.WriteValue(value.UseFullPrecisionUVs);

        writer.WriteEndObject();
    }

    public override FStaticMeshVertexBuffer ReadJson(JsonReader reader, Type objectType, FStaticMeshVertexBuffer existingValue, bool hasExistingValue,
        JsonSerializer serializer)
    {
        throw new NotImplementedException();
    }
}

public class FStaticLODModelConverter : JsonConverter<FStaticLODModel>
{
    public override void WriteJson(JsonWriter writer, FStaticLODModel value, JsonSerializer serializer)
    {
        writer.WriteStartObject();

        writer.WritePropertyName("Sections");
        serializer.Serialize(writer, value.Sections);

        // writer.WritePropertyName("Indices");
        // serializer.Serialize(writer, value.Indices);

        // writer.WritePropertyName("ActiveBoneIndices");
        // serializer.Serialize(writer, value.ActiveBoneIndices);

        writer.WritePropertyName("NumVertices");
        writer.WriteValue(value.NumVertices);

        writer.WritePropertyName("NumTexCoords");
        writer.WriteValue(value.NumTexCoords);

        // writer.WritePropertyName("RequiredBones");
        // serializer.Serialize(writer, value.RequiredBones);

        if (value.MorphTargetVertexInfoBuffers != null)
        {
            writer.WritePropertyName("MorphTargetVertexInfoBuffers");
            serializer.Serialize(writer, value.MorphTargetVertexInfoBuffers);
        }

        if (value.VertexAttributeBuffers != null)
        {
            writer.WritePropertyName("VertexAttributeBuffers");
            serializer.Serialize(writer, value.VertexAttributeBuffers);
        }

        writer.WritePropertyName("VertexBufferGPUSkin");
        serializer.Serialize(writer, value.VertexBufferGPUSkin);

        // writer.WritePropertyName("ColorVertexBuffer");
        // serializer.Serialize(writer, value.ColorVertexBuffer);

        // writer.WritePropertyName("AdjacencyIndexBuffer");
        // serializer.Serialize(writer, value.AdjacencyIndexBuffer);

        if (value.Chunks.Length > 0)
        {
            writer.WritePropertyName("Chunks");
            serializer.Serialize(writer, value.Chunks);

            // writer.WritePropertyName("ClothVertexBuffer");
            // serializer.Serialize(writer, value.ClothVertexBuffer);
        }

        if (value.MeshToImportVertexMap.Length > 0)
        {
            // writer.WritePropertyName("MeshToImportVertexMap");
            // serializer.Serialize(writer, value.MeshToImportVertexMap);

            writer.WritePropertyName("MaxImportVertex");
            serializer.Serialize(writer, value.MaxImportVertex);
        }

        writer.WriteEndObject();
    }

    public override FStaticLODModel ReadJson(JsonReader reader, Type objectType, FStaticLODModel existingValue, bool hasExistingValue,
        JsonSerializer serializer)
    {
        throw new NotImplementedException();
    }
}

public class FDictionaryHeaderConverter : JsonConverter<FDictionaryHeader>
{
    public override void WriteJson(JsonWriter writer, FDictionaryHeader value, JsonSerializer serializer)
    {
        writer.WriteStartObject();

        writer.WritePropertyName("Magic");
        serializer.Serialize(writer, value.Magic);

        writer.WritePropertyName("DictionaryVersion");
        serializer.Serialize(writer, value.DictionaryVersion);

        writer.WritePropertyName("OodleMajorHeaderVersion");
        serializer.Serialize(writer, value.OodleMajorHeaderVersion);

        writer.WritePropertyName("HashTableSize");
        serializer.Serialize(writer, value.HashTableSize);

        writer.WritePropertyName("DictionaryData");
        serializer.Serialize(writer, value.DictionaryData);

        writer.WritePropertyName("CompressorData");
        serializer.Serialize(writer, value.CompressorData);

        writer.WriteEndObject();
    }

    public override FDictionaryHeader ReadJson(JsonReader reader, Type objectType, FDictionaryHeader existingValue, bool hasExistingValue,
        JsonSerializer serializer)
    {
        throw new NotImplementedException();
    }
}

public class FInstancedStructConverter : JsonConverter<FInstancedStruct>
{
    public override void WriteJson(JsonWriter writer, FInstancedStruct? value, JsonSerializer serializer)
    {
        serializer.Serialize(writer, value?.NonConstStruct);
    }

    public override FInstancedStruct ReadJson(JsonReader reader, Type objectType, FInstancedStruct? existingValue, bool hasExistingValue, JsonSerializer serializer)
    {
        throw new NotImplementedException();
    }
}

public class FACLCompressedAnimDataConverter : JsonConverter<FACLCompressedAnimData>
{
    public override void WriteJson(JsonWriter writer, FACLCompressedAnimData value, JsonSerializer serializer)
    {
        writer.WriteStartObject();

        writer.WritePropertyName("CompressedNumberOfFrames");
        writer.WriteValue(value.CompressedNumberOfFrames);

        /*writer.WritePropertyName("CompressedByteStream");
        writer.WriteValue(value.CompressedByteStream);*/

        writer.WriteEndObject();
    }

    public override FACLCompressedAnimData ReadJson(JsonReader reader, Type objectType, FACLCompressedAnimData existingValue, bool hasExistingValue,
        JsonSerializer serializer)
    {
        throw new NotImplementedException();
    }
}

public class HierarchyConverter : JsonConverter<Hierarchy>
{
    public override void WriteJson(JsonWriter writer, Hierarchy value, JsonSerializer serializer)
    {
        writer.WriteStartObject();

        writer.WritePropertyName("Type");
        writer.WriteValue(value.Type.ToString());

        writer.WritePropertyName("Length");
        writer.WriteValue(value.Length);

        writer.WritePropertyName("Data");
        serializer.Serialize(writer, value.Data);

        writer.WriteEndObject();
    }

    public override Hierarchy ReadJson(JsonReader reader, Type objectType, Hierarchy existingValue, bool hasExistingValue,
        JsonSerializer serializer)
    {
        throw new NotImplementedException();
    }
}

public class FByteBulkDataHeaderConverter : JsonConverter<FByteBulkDataHeader>
{
    public override void WriteJson(JsonWriter writer, FByteBulkDataHeader value, JsonSerializer serializer)
    {
        writer.WriteStartObject();

        writer.WritePropertyName("BulkDataFlags");
        writer.WriteValue(value.BulkDataFlags.ToStringBitfield());

        writer.WritePropertyName("ElementCount");
        writer.WriteValue(value.ElementCount);

        writer.WritePropertyName("SizeOnDisk");
        writer.WriteValue(value.SizeOnDisk);

        writer.WritePropertyName("OffsetInFile");
        writer.WriteValue($"0x{value.OffsetInFile:X}");

        if (!value.CookedIndex.IsDefault)
        {
            writer.WritePropertyName("CookedIndex");
            writer.WriteValue(value.CookedIndex.ToString());
        }

        writer.WriteEndObject();
    }

    public override FByteBulkDataHeader ReadJson(JsonReader reader, Type objectType, FByteBulkDataHeader existingValue, bool hasExistingValue,
        JsonSerializer serializer)
    {
        throw new NotImplementedException();
    }
}

public class FByteBulkDataConverter : JsonConverter<FByteBulkData>
{
    public override void WriteJson(JsonWriter writer, FByteBulkData value, JsonSerializer serializer)
    {
        serializer.Serialize(writer, value.Header);
    }

    public override FByteBulkData ReadJson(JsonReader reader, Type objectType, FByteBulkData existingValue, bool hasExistingValue,
        JsonSerializer serializer)
    {
        throw new NotImplementedException();
    }
}

public class FKismetPropertyPointerConverter : JsonConverter<FKismetPropertyPointer>
{
    public override FKismetPropertyPointer? ReadJson(JsonReader reader, Type objectType, FKismetPropertyPointer? existingValue, bool hasExistingValue, JsonSerializer serializer)
    {
        throw new NotImplementedException();
    }

    public override void WriteJson(JsonWriter writer, FKismetPropertyPointer value, JsonSerializer serializer)
    {
        if (value.bNew)
        {
            value.New!.WriteJson(writer, serializer);
        }
        else
        {
            value.Old!.WriteJson(writer, serializer);
        }
    }
}

public class KismetExpressionConverter : JsonConverter<KismetExpression>
{
    public override void WriteJson(JsonWriter writer, KismetExpression value, JsonSerializer serializer)
    {
        writer.WriteStartObject();
        value.WriteJson(writer, serializer);
        writer.WriteEndObject();
    }

    public override KismetExpression ReadJson(JsonReader reader, Type objectType, KismetExpression existingValue, bool hasExistingValue, JsonSerializer serializer)
    {
        throw new NotImplementedException();
    }
}

public class FCurveDescConverter : JsonConverter<FCurveDesc>
{
    public override void WriteJson(JsonWriter writer, FCurveDesc value, JsonSerializer serializer)
    {
        writer.WriteStartObject();

        writer.WritePropertyName("CompressionFormat");
        writer.WriteValue(value.CompressionFormat.ToString());

        writer.WritePropertyName("KeyTimeCompressionFormat");
        writer.WriteValue(value.KeyTimeCompressionFormat.ToString());

        writer.WritePropertyName("PreInfinityExtrap");
        writer.WriteValue(value.PreInfinityExtrap.ToString());

        writer.WritePropertyName("PostInfinityExtrap");
        writer.WriteValue(value.PostInfinityExtrap.ToString());

        if (value.CompressionFormat == ERichCurveCompressionFormat.RCCF_Constant)
        {
            writer.WritePropertyName("ConstantValue");
            writer.WriteValue(value.ConstantValue);
        }
        else
        {
            writer.WritePropertyName("NumKeys");
            writer.WriteValue(value.NumKeys);
        }

        writer.WritePropertyName("KeyDataOffset");
        writer.WriteValue(value.KeyDataOffset);

        writer.WriteEndObject();
    }

    public override FCurveDesc ReadJson(JsonReader reader, Type objectType, FCurveDesc existingValue, bool hasExistingValue,
        JsonSerializer serializer)
    {
        throw new NotImplementedException();
    }
}

public class FMeshBoneInfoConverter : JsonConverter<FMeshBoneInfo>
{
    public override void WriteJson(JsonWriter writer, FMeshBoneInfo value, JsonSerializer serializer)
    {
        writer.WriteStartObject();

        writer.WritePropertyName("Name");
        serializer.Serialize(writer, value.Name);

        writer.WritePropertyName("ParentIndex");
        writer.WriteValue(value.ParentIndex);

        writer.WriteEndObject();
    }

    public override FMeshBoneInfo ReadJson(JsonReader reader, Type objectType, FMeshBoneInfo existingValue, bool hasExistingValue,
        JsonSerializer serializer)
    {
        throw new NotImplementedException();
    }
}

public class FReferencePoseConverter : JsonConverter<FReferencePose>
{
    public override void WriteJson(JsonWriter writer, FReferencePose value, JsonSerializer serializer)
    {
        writer.WriteStartObject();

        writer.WritePropertyName("PoseName");
        serializer.Serialize(writer, value.PoseName);

        writer.WritePropertyName("ReferencePose");
        writer.WriteStartArray();
        {
            foreach (var pose in value.ReferencePose)
            {
                serializer.Serialize(writer, pose);
            }
        }
        writer.WriteEndArray();

        writer.WriteEndObject();
    }

    public override FReferencePose ReadJson(JsonReader reader, Type objectType, FReferencePose existingValue, bool hasExistingValue,
        JsonSerializer serializer)
    {
        throw new NotImplementedException();
    }
}

public class FTextLocalizationMetaDataResourceConverter : JsonConverter<FTextLocalizationMetaDataResource>
{
    public override void WriteJson(JsonWriter writer, FTextLocalizationMetaDataResource value, JsonSerializer serializer)
    {
        writer.WriteStartObject();

        writer.WritePropertyName("NativeCulture");
        writer.WriteValue(value.NativeCulture);

        writer.WritePropertyName("NativeLocRes");
        writer.WriteValue(value.NativeLocRes);

        writer.WritePropertyName("CompiledCultures");
        serializer.Serialize(writer, value.CompiledCultures);

        writer.WriteEndObject();
    }

    public override FTextLocalizationMetaDataResource ReadJson(JsonReader reader, Type objectType, FTextLocalizationMetaDataResource existingValue, bool hasExistingValue,
        JsonSerializer serializer)
    {
        throw new NotImplementedException();
    }
}

public class FEndTextResourceStringsConverter : JsonConverter<FEndTextResourceStrings>
{
    public override void WriteJson(JsonWriter writer, FEndTextResourceStrings value, JsonSerializer serializer)
    {
        writer.WriteStartObject();
        writer.WritePropertyName(nameof(value.Text));
        serializer.Serialize(writer, value.Text);

        if (value.MetaData.Count > 0)
        {
            writer.WritePropertyName(nameof(value.MetaData));
            serializer.Serialize(writer, value.MetaData);
        }

        writer.WriteEndObject();
    }

    public override FEndTextResourceStrings ReadJson(JsonReader reader, Type objectType, FEndTextResourceStrings? existingValue, bool hasExistingValue, JsonSerializer serializer)
    {
        throw new NotImplementedException();
    }
}

public class FAssetPackageDataConverter : JsonConverter<FAssetPackageData>
{
    public override void WriteJson(JsonWriter writer, FAssetPackageData value, JsonSerializer serializer)
    {
        writer.WriteStartObject();

        writer.WritePropertyName("PackageName");
        serializer.Serialize(writer, value.PackageName);

        writer.WritePropertyName("DiskSize");
        serializer.Serialize(writer, value.DiskSize);

        if (value.PackageGuid.IsValid())
        {
            writer.WritePropertyName("PackageGuid");
            serializer.Serialize(writer, value.PackageGuid);
        }
        else
        {
            writer.WritePropertyName("PackageSavedHash");
            serializer.Serialize(writer, value.PackageSavedHash);
        }

        if (value.CookedHash != null)
        {
            writer.WritePropertyName("CookedHash");
            serializer.Serialize(writer, value.CookedHash);
        }

        if (value.FileVersionUE.FileVersionUE4 != 0 || value.FileVersionUE.FileVersionUE5 != 0)
        {
            writer.WritePropertyName("FileVersionUE");
            serializer.Serialize(writer, value.FileVersionUE);
        }

        if (value.FileVersionLicenseeUE != -1)
        {
            writer.WritePropertyName("FileVersionLicenseeUE");
            serializer.Serialize(writer, value.FileVersionLicenseeUE);
        }

        if (value.Flags != 0)
        {
            writer.WritePropertyName("Flags");
            serializer.Serialize(writer, value.Flags);
        }

        if (value.CustomVersions?.Versions is { Length: > 0 })
        {
            writer.WritePropertyName("CustomVersions");
            serializer.Serialize(writer, value.CustomVersions);
        }

        if (value.ImportedClasses is { Length: > 0 })
        {
            writer.WritePropertyName("ImportedClasses");
            serializer.Serialize(writer, value.ImportedClasses);
        }

        writer.WriteEndObject();
    }

    public override FAssetPackageData ReadJson(JsonReader reader, Type objectType, FAssetPackageData existingValue, bool hasExistingValue,
        JsonSerializer serializer)
    {
        throw new NotImplementedException();
    }
}

public class FConnectivityCubeConverter : JsonConverter<FConnectivityCube>
{
    public override void WriteJson(JsonWriter writer, FConnectivityCube value, JsonSerializer serializer)
    {
        writer.WriteStartObject();

        for (int i = 0; i < value.Faces.Length; i++)
        {
            var face = value.Faces[i];
            writer.WritePropertyName(((EFortConnectivityCubeFace) i).ToString());
            writer.WriteStartArray();
            for (int j = 0; j < face.Length; j++)
            {
                writer.WriteValue(face[j]);
            }
            writer.WriteEndArray();
        }

        writer.WriteEndObject();
    }

    public override FConnectivityCube ReadJson(JsonReader reader, Type objectType, FConnectivityCube existingValue, bool hasExistingValue,
        JsonSerializer serializer)
    {
        throw new NotImplementedException();
    }
}

public class FDependsNodeConverter : JsonConverter<FDependsNode>
{
    public override void WriteJson(JsonWriter writer, FDependsNode value, JsonSerializer serializer)
    {
        writer.WriteStartObject();

        writer.WritePropertyName("Identifier");
        serializer.Serialize(writer, value.Identifier);

        WriteDependsNodeList("PackageDependencies", writer, value.PackageDependencies);
        WriteDependsNodeList("NameDependencies", writer, value.NameDependencies);
        WriteDependsNodeList("ManageDependencies", writer, value.ManageDependencies);
        WriteDependsNodeList("Referencers", writer, value.Referencers);

        if (value.PackageFlags != null)
        {
            writer.WritePropertyName("PackageFlags");
            serializer.Serialize(writer, value.PackageFlags);
        }

        if (value.ManageFlags != null)
        {
            writer.WritePropertyName("ManageFlags");
            serializer.Serialize(writer, value.ManageFlags);
        }

        writer.WriteEndObject();
    }

    /** Custom serializer to avoid circular reference */
    private static void WriteDependsNodeList(string name, JsonWriter writer, List<FDependsNode>? dependsNodeList)
    {
        if (dependsNodeList == null || dependsNodeList.Count == 0)
        {
            return;
        }

        writer.WritePropertyName(name);
        writer.WriteStartArray();
        foreach (var dependsNode in dependsNodeList)
        {
            writer.WriteValue(dependsNode._index);
        }
        writer.WriteEndArray();
    }

    public override FDependsNode ReadJson(JsonReader reader, Type objectType, FDependsNode existingValue, bool hasExistingValue,
        JsonSerializer serializer)
    {
        throw new NotImplementedException();
    }
}

public class FTopLevelAssetPathConverter : JsonConverter<FTopLevelAssetPath>
{
    public override void WriteJson(JsonWriter writer, FTopLevelAssetPath value, JsonSerializer serializer)
    {
        writer.WriteValue(value.ToString());
    }

    public override FTopLevelAssetPath ReadJson(JsonReader reader, Type objectType, FTopLevelAssetPath existingValue, bool hasExistingValue,
        JsonSerializer serializer)
    {
        throw new NotImplementedException();
    }
}

public class FAssetDataConverter : JsonConverter<FAssetData>
{
    public override void WriteJson(JsonWriter writer, FAssetData value, JsonSerializer serializer)
    {
        writer.WriteStartObject();

        writer.WritePropertyName("ObjectPath");
        serializer.Serialize(writer, value.ObjectPath);

        writer.WritePropertyName("PackageName");
        serializer.Serialize(writer, value.PackageName);

        writer.WritePropertyName("PackagePath");
        serializer.Serialize(writer, value.PackagePath);

        writer.WritePropertyName("AssetName");
        serializer.Serialize(writer, value.AssetName);

        writer.WritePropertyName("AssetClass");
        serializer.Serialize(writer, value.AssetClass);

        if (value.TagsAndValues.Count > 0)
        {
            writer.WritePropertyName("TagsAndValues");
            serializer.Serialize(writer, value.TagsAndValues);
        }

        if (value.TaggedAssetBundles.Bundles.Length > 0)
        {
            writer.WritePropertyName("TaggedAssetBundles");
            serializer.Serialize(writer, value.TaggedAssetBundles);
        }

        if (value.ChunkIDs.Length > 0)
        {
            writer.WritePropertyName("ChunkIDs");
            serializer.Serialize(writer, value.ChunkIDs);
        }

        if (value.PackageFlags != 0)
        {
            writer.WritePropertyName("PackageFlags");
            serializer.Serialize(writer, value.PackageFlags);
        }

        writer.WriteEndObject();
    }

    public override FAssetData ReadJson(JsonReader reader, Type objectType, FAssetData existingValue, bool hasExistingValue,
        JsonSerializer serializer)
    {
        throw new NotImplementedException();
    }
}

public class FSoftObjectPathConverter : JsonConverter<FSoftObjectPath>
{
    public override void WriteJson(JsonWriter writer, FSoftObjectPath value, JsonSerializer serializer)
    {
        /*var path = value.ToString();
        writer.WriteValue(path.Length > 0 ? path : "None");*/
        writer.WriteStartObject();

        writer.WritePropertyName("AssetPathName");
        serializer.Serialize(writer, value.AssetPathName);

        writer.WritePropertyName("SubPathString");
        writer.WriteValue(value.SubPathString);

        writer.WriteEndObject();
    }

    public override FSoftObjectPath ReadJson(JsonReader reader, Type objectType, FSoftObjectPath existingValue, bool hasExistingValue,
        JsonSerializer serializer)
    {
        throw new NotImplementedException();
    }
}

public class FTextLocalizationResourceConverter : JsonConverter<FTextLocalizationResource>
{
    public override void WriteJson(JsonWriter writer, FTextLocalizationResource value, JsonSerializer serializer)
    {
        writer.WriteStartObject();

        foreach (var nvk in value.Entries)
        {
            writer.WritePropertyName(nvk.Key.Str); // namespace
            writer.WriteStartObject();
            foreach (var kvs in nvk.Value)
            {
                writer.WritePropertyName(kvs.Key.Str); // key
                writer.WriteValue(kvs.Value.LocalizedString); // string
            }
            writer.WriteEndObject();
        }

        writer.WriteEndObject();
    }

    public override FTextLocalizationResource ReadJson(JsonReader reader, Type objectType, FTextLocalizationResource existingValue, bool hasExistingValue,
        JsonSerializer serializer)
    {
        throw new NotImplementedException();
    }
}

public class FCustomVersionContainerConverter : JsonConverter<FCustomVersionContainer>
{
    public override void WriteJson(JsonWriter writer, FCustomVersionContainer? value, JsonSerializer serializer)
    {
        serializer.Serialize(writer, value?.Versions);
    }

    public override FCustomVersionContainer ReadJson(JsonReader reader, Type objectType, FCustomVersionContainer? existingValue, bool hasExistingValue,
        JsonSerializer serializer)
    {
        throw new NotImplementedException();
    }
}

public class ResolvedObjectConverter : JsonConverter<ResolvedObject>
{
    public override void WriteJson(JsonWriter writer, ResolvedObject value, JsonSerializer serializer)
    {
        var top = value;
        ResolvedObject outerMost;
        while (true)
        {
            var outer = top.Outer;
            if (outer == null)
            {
                outerMost = top;
                break;
            }

            top = outer;
        }

        writer.WriteStartObject();

        writer.WritePropertyName("ObjectName"); // 1:2:3 if we are talking about an export in the current asset
        writer.WriteValue(value.GetFullName(false));

        writer.WritePropertyName("ObjectPath"); // package path . export index
        var outerMostName = outerMost.Name.Text;
        writer.WriteValue(value.ExportIndex != -1 ? $"{outerMostName}.{value.ExportIndex}" : outerMostName);

        writer.WriteEndObject();
    }

    public override ResolvedObject ReadJson(JsonReader reader, Type objectType, ResolvedObject existingValue, bool hasExistingValue,
        JsonSerializer serializer)
    {
        throw new NotImplementedException();
    }
}

public class FNameConverter : JsonConverter<FName>
{
    public override void WriteJson(JsonWriter writer, FName value, JsonSerializer serializer)
    {
        writer.WriteValue(value.Text);
    }

    public override FName ReadJson(JsonReader reader, Type objectType, FName existingValue, bool hasExistingValue,
        JsonSerializer serializer)
    {
        throw new NotImplementedException();
    }
}

public class FSmartNameConverter : JsonConverter<FSmartName>
{
    public override void WriteJson(JsonWriter writer, FSmartName value, JsonSerializer serializer)
    {
        serializer.Serialize(writer, value.DisplayName);
    }

    public override FSmartName ReadJson(JsonReader reader, Type objectType, FSmartName existingValue, bool hasExistingValue,
        JsonSerializer serializer)
    {
        throw new NotImplementedException();
    }
}

public class FCompressedVisibilityChunkConverter : JsonConverter<FCompressedVisibilityChunk>
{
    public override void WriteJson(JsonWriter writer, FCompressedVisibilityChunk value, JsonSerializer serializer)
    {
        writer.WriteStartObject();

        writer.WritePropertyName("bCompressed");
        writer.WriteValue(value.bCompressed);

        writer.WritePropertyName("UncompressedSize");
        writer.WriteValue(value.UncompressedSize);

        writer.WriteEndObject();
    }

    public override FCompressedVisibilityChunk ReadJson(JsonReader reader, Type objectType, FCompressedVisibilityChunk existingValue, bool hasExistingValue,
        JsonSerializer serializer)
    {
        throw new NotImplementedException();
    }
}

public class FGuidConverter : JsonConverter<FGuid>
{
    public override void WriteJson(JsonWriter writer, FGuid value, JsonSerializer serializer)
    {
        writer.WriteValue(value.ToString(EGuidFormats.UniqueObjectGuid));
    }

    public override FGuid ReadJson(JsonReader reader, Type objectType, FGuid existingValue, bool hasExistingValue,
        JsonSerializer serializer)
    {
        if (reader.Value is not string s)
            throw new JsonSerializationException();

        return new FGuid(s.Replace("-", ""));
    }
}

public class FAssetRegistryStateConverter : JsonConverter<FAssetRegistryState>
{
    public override void WriteJson(JsonWriter writer, FAssetRegistryState value, JsonSerializer serializer)
    {
        writer.WriteStartObject();

        writer.WritePropertyName("PreallocatedAssetDataBuffers");
        serializer.Serialize(writer, value.PreallocatedAssetDataBuffers);

        writer.WritePropertyName("PreallocatedDependsNodeDataBuffers");
        serializer.Serialize(writer, value.PreallocatedDependsNodeDataBuffers);

        writer.WritePropertyName("PreallocatedPackageDataBuffers");
        serializer.Serialize(writer, value.PreallocatedPackageDataBuffers);

        writer.WriteEndObject();
    }

    public override FAssetRegistryState ReadJson(JsonReader reader, Type objectType, FAssetRegistryState existingValue, bool hasExistingValue,
        JsonSerializer serializer)
    {
        throw new NotImplementedException();
    }
}

public class FScriptTextConverter : JsonConverter<FScriptText>
{
    public override void WriteJson(JsonWriter writer, FScriptText value, JsonSerializer serializer)
    {
        writer.WriteStartObject();
        switch (value.TextLiteralType)
        {
            case EBlueprintTextLiteralType.Empty:
                writer.WritePropertyName("SourceString");
                writer.WriteValue("");
                break;
            case EBlueprintTextLiteralType.LocalizedText:
                writer.WritePropertyName("SourceString");
                serializer.Serialize(writer, value.SourceString);
                writer.WritePropertyName("KeyString");
                serializer.Serialize(writer, value.KeyString);
                writer.WritePropertyName("Namespace");
                serializer.Serialize(writer, value.Namespace);
                break;
            case EBlueprintTextLiteralType.InvariantText:
            case EBlueprintTextLiteralType.LiteralString:
                writer.WritePropertyName("SourceString");
                serializer.Serialize(writer, value.SourceString);
                break;
            case EBlueprintTextLiteralType.StringTableEntry:
                writer.WritePropertyName("StringTableAsset");
                serializer.Serialize(writer, value.StringTableAsset);
                writer.WritePropertyName("TableIdString");
                serializer.Serialize(writer, value.TableIdString);
                writer.WritePropertyName("KeyString");
                serializer.Serialize(writer, value.KeyString);
                break;
        }
        writer.WriteEndObject();
    }

    public override FScriptText? ReadJson(JsonReader reader, Type objectType, FScriptText? existingValue, bool hasExistingValue, JsonSerializer serializer)
    {
        throw new NotImplementedException();
    }
}

public class FGameplayTagConverter : JsonConverter<FGameplayTag>
{
    public override void WriteJson(JsonWriter writer, FGameplayTag value, JsonSerializer serializer)
    {
        serializer.Serialize(writer, value.TagName);
    }

    public override FGameplayTag ReadJson(JsonReader reader, Type objectType, FGameplayTag existingValue, bool hasExistingValue,
        JsonSerializer serializer)
    {
        throw new NotImplementedException();
    }
}

public class EnumConverter<T> : JsonConverter<T> where T : Enum
{
    public override void WriteJson(JsonWriter writer, T value, JsonSerializer serializer)
    {
        serializer.Serialize(writer, value.ToStringBitfield(true));
    }

    public override T ReadJson(JsonReader reader, Type objectType, T existingValue, bool hasExistingValue,
        JsonSerializer serializer)
    {
        throw new NotImplementedException();
    }
}

public class FWwiseLocalizedEventCookedDataConverter : JsonConverter<FWwiseLocalizedEventCookedData>
{
    public override void WriteJson(JsonWriter writer, FWwiseLocalizedEventCookedData value, JsonSerializer serializer)
    {
        writer.WriteStartObject();

        writer.WritePropertyName("EventLanguageMap");
        writer.WriteStartArray();
        foreach (var (language, data) in value.EventLanguageMap)
        {
            writer.WriteStartObject();

            writer.WritePropertyName("Key");
            serializer.Serialize(writer, language);
            writer.WritePropertyName("Value");
            serializer.Serialize(writer, data);

            writer.WriteEndObject();
        }
        writer.WriteEndArray();

        writer.WritePropertyName("DebugName");
        serializer.Serialize(writer, value.DebugName);

        writer.WritePropertyName("EventId");
        writer.WriteValue(value.EventId);

        writer.WriteEndObject();
    }

    public override FWwiseLocalizedEventCookedData ReadJson(JsonReader reader, Type objectType, FWwiseLocalizedEventCookedData existingValue, bool hasExistingValue,
        JsonSerializer serializer)
    {
        throw new NotImplementedException();
    }
}

public class FWwiseLocalizedSoundBankCookedDataConverter : JsonConverter<FWwiseLocalizedSoundBankCookedData>
{
    public override void WriteJson(JsonWriter writer, FWwiseLocalizedSoundBankCookedData value, JsonSerializer serializer)
    {
        writer.WriteStartObject();

        writer.WritePropertyName("SoundBankLanguageMap");
        writer.WriteStartArray();
        foreach (var (language, data) in value.SoundBankLanguageMap)
        {
            writer.WriteStartObject();

            writer.WritePropertyName("Key");
            serializer.Serialize(writer, language);

            writer.WritePropertyName("Value");
            serializer.Serialize(writer, data);

            writer.WriteEndObject();
        }
        writer.WriteEndArray();

        writer.WritePropertyName("DebugName");
        serializer.Serialize(writer, value.DebugName);

        writer.WritePropertyName("SoundBankId");
        writer.WriteValue(value.SoundBankId);

        writer.WritePropertyName("IncludedEventNames");
        serializer.Serialize(writer, value.IncludedEventNames);

        writer.WriteEndObject();
    }

    public override FWwiseLocalizedSoundBankCookedData? ReadJson(JsonReader reader, Type objectType, FWwiseLocalizedSoundBankCookedData? existingValue, bool hasExistingValue, JsonSerializer serializer)
        => throw new NotImplementedException("Deserialization not implemented");
}

public class AkSwitchParamsConverter : JsonConverter<AkSwitchParams>
{
    public override void WriteJson(JsonWriter writer, AkSwitchParams value, JsonSerializer serializer)
    {
        writer.WriteStartObject();

        writer.WritePropertyName("NodeID");
        writer.WriteValue(value.NodeID);

        writer.WritePropertyName("IsFirstOnly");
        writer.WriteValue(value.IsFirstOnly);

        writer.WritePropertyName("ContinuePlayback");
        writer.WriteValue(value.ContinuePlayback);

        writer.WritePropertyName("OnSwitchMode");
        writer.WriteValue(value.OnSwitchMode.ToString());

        writer.WritePropertyName("FadeOutTime");
        writer.WriteValue(value.FadeOutTime);

        writer.WritePropertyName("FadeInTime");
        writer.WriteValue(value.FadeInTime);

        writer.WriteEndObject();
    }

    public override AkSwitchParams ReadJson(JsonReader reader, Type objectType, AkSwitchParams existingValue, bool hasExistingValue,
        JsonSerializer serializer)
    {
        throw new NotImplementedException();
    }
}

public class ActionParamsConverter : JsonConverter<ActionParams>
{
    public override void WriteJson(JsonWriter writer, ActionParams value, JsonSerializer serializer)
    {
        writer.WriteStartObject();

        writer.WritePropertyName("EFadeCurve");
        writer.WriteValue(value.EFadeCurve.ToString());

        writer.WriteEndObject();
    }

    public override ActionParams ReadJson(JsonReader reader, Type objectType, ActionParams existingValue, bool hasExistingValue,
        JsonSerializer serializer)
    {
        throw new NotImplementedException();
    }
}<|MERGE_RESOLUTION|>--- conflicted
+++ resolved
@@ -1403,49 +1403,7 @@
         throw new NotImplementedException();
     }
 }
-<<<<<<< HEAD
-
-public class BankHeaderConverter : JsonConverter<BankHeader>
-{
-    public override void WriteJson(JsonWriter writer, BankHeader value, JsonSerializer serializer)
-    {
-        writer.WriteStartObject();
-
-        writer.WritePropertyName("Version");
-        writer.WriteValue(value.Version);
-
-        writer.WritePropertyName("SoundBankId");
-        writer.WriteValue(value.SoundBankId);
-
-        writer.WritePropertyName("LanguageId");
-        writer.WriteValue(value.LanguageId);
-
-        writer.WritePropertyName("FeedbackInBank");
-        writer.WriteValue(value.FeedbackInBank);
-
-        writer.WritePropertyName("AltValues");
-        writer.WriteValue(value.AltValues.ToString());
-
-        writer.WritePropertyName("ProjectId");
-        writer.WriteValue(value.ProjectId);
-
-        writer.WritePropertyName("SoundBankType");
-        writer.WriteValue(value.SoundBankType);
-
-        writer.WritePropertyName("BankHash");
-        writer.WriteValue(value.BankHash);
-
-        writer.WriteEndObject();
-    }
-
-    public override BankHeader ReadJson(JsonReader reader, Type objectType, BankHeader existingValue, bool hasExistingValue, JsonSerializer serializer)
-    {
-        throw new NotImplementedException("Deserialization is not implemented.");
-    }
-}
-
-=======
->>>>>>> 784b39af
+
 public class FReferenceSkeletonConverter : JsonConverter<FReferenceSkeleton>
 {
     public override void WriteJson(JsonWriter writer, FReferenceSkeleton value, JsonSerializer serializer)
@@ -3266,4 +3224,43 @@
     {
         throw new NotImplementedException();
     }
+}
+
+public class BankHeaderConverter : JsonConverter<BankHeader>
+{
+    public override void WriteJson(JsonWriter writer, BankHeader value, JsonSerializer serializer)
+    {
+        writer.WriteStartObject();
+
+        writer.WritePropertyName("Version");
+        writer.WriteValue(value.Version);
+
+        writer.WritePropertyName("SoundBankId");
+        writer.WriteValue(value.SoundBankId);
+
+        writer.WritePropertyName("LanguageId");
+        writer.WriteValue(value.LanguageId);
+
+        writer.WritePropertyName("FeedbackInBank");
+        writer.WriteValue(value.FeedbackInBank);
+
+        writer.WritePropertyName("AltValues");
+        writer.WriteValue(value.AltValues.ToString());
+
+        writer.WritePropertyName("ProjectId");
+        writer.WriteValue(value.ProjectId);
+
+        writer.WritePropertyName("SoundBankType");
+        writer.WriteValue(value.SoundBankType);
+
+        writer.WritePropertyName("BankHash");
+        writer.WriteValue(value.BankHash);
+
+        writer.WriteEndObject();
+    }
+
+    public override BankHeader ReadJson(JsonReader reader, Type objectType, BankHeader existingValue, bool hasExistingValue, JsonSerializer serializer)
+    {
+        throw new NotImplementedException("Deserialization is not implemented.");
+    }
 }