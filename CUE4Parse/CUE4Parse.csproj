﻿<Project Sdk="Microsoft.NET.Sdk" DefaultTargets="BeforeBuild">
  <PropertyGroup>
    <LangVersion>default</LangVersion>
    <Nullable>enable</Nullable>
    <AllowUnsafeBlocks>true</AllowUnsafeBlocks>
    <TargetFrameworks>netcoreapp3.1;netstandard2.1</TargetFrameworks>
    <IsPublishable>false</IsPublishable>
    <Platforms>AnyCPU</Platforms>
  </PropertyGroup>

  <PropertyGroup Condition=" '$(Configuration)' == 'Debug' ">
    <DefineConstants>TRACE</DefineConstants>
  </PropertyGroup>

  <ItemGroup>
    <PackageReference Include="DotNetZip" Version="1.15.0" />
    <PackageReference Include="LZMA-SDK" Version="19.0.0" />
    <PackageReference Include="Newtonsoft.Json" Version="13.0.1" />
    <PackageReference Include="Serilog" Version="2.10.0" />
    <PackageReference Include="Serilog.Sinks.Console" Version="4.0.0" />
    <PackageReference Include="System.Memory" Version="4.5.4" />
    <PackageReference Include="System.Runtime.CompilerServices.Unsafe" Version="5.0.0" />
    <PackageReference Include="K4os.Compression.LZ4.Streams" Version="1.2.6" />
  </ItemGroup>

<<<<<<< HEAD
   <PropertyGroup>
    <CMakeProject>../CUE4Parse-Natives/</CMakeProject>
    <CMakeBuildDir>$(CMakeProject)builddir</CMakeBuildDir>
  </PropertyGroup>
=======
    <ItemGroup>
      <PackageReference Include="DotNetZip" Version="1.15.0" />
      <PackageReference Include="LZMA-SDK" Version="19.0.0" />
      <PackageReference Include="Newtonsoft.Json" Version="13.0.1" />
      <PackageReference Include="Serilog" Version="2.10.0" />
      <PackageReference Include="Serilog.Sinks.Console" Version="4.0.0" />
      <PackageReference Include="System.Memory" Version="4.5.4" />
      <PackageReference Include="System.Runtime.CompilerServices.Unsafe" Version="5.0.0" />
      <PackageReference Include="K4os.Compression.LZ4.Streams" Version="1.2.12" />
    </ItemGroup>
>>>>>>> 54939e7e

  <Target Name="Build-Natives" BeforeTargets="BeforeBuild">
    <MakeDir Directories="$(CMakeBuildDir)" Condition="!Exists('$(CMakeBuildDir)')" />
    <Exec Command="cmake .." ConsoleToMSBuild="true" WorkingDirectory="$(CMakeBuildDir)">
      <Output TaskParameter="ConsoleOutput" PropertyName="OutputOfExec" />
    </Exec>
    <Exec Command="cmake --build . --config $(Configuration) --target install" ConsoleToMSBuild="true" WorkingDirectory="$(CMakeBuildDir)">
      <Output TaskParameter="ConsoleOutput" PropertyName="OutputOfExec" />
    </Exec>
  </Target>

  <ItemGroup>
    <Content Include="..\CUE4Parse-Natives\bin\$(Configuration)\CUE4Parse-Natives.dll" Condition=" '$(OS)' == 'Windows_NT' ">
      <CopyToOutputDirectory>PreserveNewest</CopyToOutputDirectory>
    </Content>
    <Content Include="..\CUE4Parse-Natives\bin\$(Configuration)\CUE4Parse-Natives.pdb" Condition=" '$(Configuration)' == 'Debug' And  '$(OS)' == 'Windows_NT' ">
      <CopyToOutputDirectory>PreserveNewest</CopyToOutputDirectory>
    </Content>

    <Content Include="$(CMakeBuildDir)/CUE4Parse-Natives.so" Condition=" '$([System.Runtime.InteropServices.RuntimeInformation]::IsOSPlatform($([System.Runtime.InteropServices.OSPlatform]::Linux)))' ">
      <CopyToOutputDirectory>PreserveNewest</CopyToOutputDirectory>
    </Content>
    <!-- OSX-->
    <!-- <Content Include="..\CUE4Parse-Natives\builddir\$(Configuration)\any\CUE4Parse-Natives.dylib" Condition=" '$([System.Runtime.InteropServices.RuntimeInformation]::IsOSPlatform($([System.Runtime.InteropServices.OSPlatform]::OSX)))' ">
      <Link>CUE4Parse-Natives.dylib</Link>
      <CopyToOutputDirectory>PreserveNewest</CopyToOutputDirectory>
    </Content> -->
  </ItemGroup>

  <!-- remove everything?? -->
  <Target Name="CleanCMakeProj" BeforeTargets="BeforeClean">
    <RemoveDir Directories="$(CMakeBuildDir);$(CMakeProject)/bin/">
      <Output TaskParameter="RemovedDirectories" ItemName="DeletedList"/>
    </RemoveDir>
    <Message Text="Deleted directories: '@(DeletedList)'"/>
  </Target>
</Project><|MERGE_RESOLUTION|>--- conflicted
+++ resolved
@@ -20,26 +20,13 @@
     <PackageReference Include="Serilog.Sinks.Console" Version="4.0.0" />
     <PackageReference Include="System.Memory" Version="4.5.4" />
     <PackageReference Include="System.Runtime.CompilerServices.Unsafe" Version="5.0.0" />
-    <PackageReference Include="K4os.Compression.LZ4.Streams" Version="1.2.6" />
+    <PackageReference Include="K4os.Compression.LZ4.Streams" Version="1.2.12" />
   </ItemGroup>
 
-<<<<<<< HEAD
    <PropertyGroup>
     <CMakeProject>../CUE4Parse-Natives/</CMakeProject>
     <CMakeBuildDir>$(CMakeProject)builddir</CMakeBuildDir>
   </PropertyGroup>
-=======
-    <ItemGroup>
-      <PackageReference Include="DotNetZip" Version="1.15.0" />
-      <PackageReference Include="LZMA-SDK" Version="19.0.0" />
-      <PackageReference Include="Newtonsoft.Json" Version="13.0.1" />
-      <PackageReference Include="Serilog" Version="2.10.0" />
-      <PackageReference Include="Serilog.Sinks.Console" Version="4.0.0" />
-      <PackageReference Include="System.Memory" Version="4.5.4" />
-      <PackageReference Include="System.Runtime.CompilerServices.Unsafe" Version="5.0.0" />
-      <PackageReference Include="K4os.Compression.LZ4.Streams" Version="1.2.12" />
-    </ItemGroup>
->>>>>>> 54939e7e
 
   <Target Name="Build-Natives" BeforeTargets="BeforeBuild">
     <MakeDir Directories="$(CMakeBuildDir)" Condition="!Exists('$(CMakeBuildDir)')" />
