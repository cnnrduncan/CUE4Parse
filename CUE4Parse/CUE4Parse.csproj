﻿<Project Sdk="Microsoft.NET.Sdk" DefaultTargets="BeforeBuild">
  <PropertyGroup>
    <LangVersion>default</LangVersion>
    <Nullable>enable</Nullable>
    <AllowUnsafeBlocks>true</AllowUnsafeBlocks>
    <TargetFrameworks>netcoreapp3.1;netstandard2.1</TargetFrameworks>
    <IsPublishable>false</IsPublishable>
    <Platforms>AnyCPU</Platforms>
  </PropertyGroup>

  <PropertyGroup Condition=" '$(Configuration)' == 'Debug' ">
    <DefineConstants>TRACE</DefineConstants>
  </PropertyGroup>

  <ItemGroup>
    <PackageReference Include="DotNetZip" Version="1.15.0" />
    <PackageReference Include="LZMA-SDK" Version="19.0.0" />
    <PackageReference Include="Newtonsoft.Json" Version="13.0.1" />
    <PackageReference Include="Serilog" Version="2.10.0" />
    <PackageReference Include="Serilog.Sinks.Console" Version="4.0.0" />
    <PackageReference Include="System.Memory" Version="4.5.4" />
    <PackageReference Include="System.Runtime.CompilerServices.Unsafe" Version="5.0.0" />
    <PackageReference Include="K4os.Compression.LZ4.Streams" Version="1.2.12" />
  </ItemGroup>

<<<<<<< HEAD
    <ItemGroup>
      <PackageReference Include="DotNetZip" Version="1.15.0" />
      <PackageReference Include="LZMA-SDK" Version="19.0.0" />
      <PackageReference Include="Newtonsoft.Json" Version="13.0.1" />
      <PackageReference Include="Serilog" Version="2.10.0" />
      <PackageReference Include="Serilog.Sinks.Console" Version="4.0.0" />
      <PackageReference Include="System.Memory" Version="4.5.4" />
      <PackageReference Include="System.Runtime.CompilerServices.Unsafe" Version="5.0.0" />
      <PackageReference Include="K4os.Compression.LZ4.Streams" Version="1.2.6" />
      <PackageReference Include="System.Text.Encoding.CodePages" Version="5.0.0" />
    </ItemGroup>
=======
   <PropertyGroup>
    <CMakeProject>../CUE4Parse-Natives/</CMakeProject>
    <CMakeBuildDir>$(CMakeProject)builddir</CMakeBuildDir>
  </PropertyGroup>
>>>>>>> 7c810e50

  <Target Name="Build-Natives" BeforeTargets="BeforeBuild">
    <MakeDir Directories="$(CMakeBuildDir)" Condition="!Exists('$(CMakeBuildDir)')" />
    <Exec Command="cmake .." ConsoleToMSBuild="true" WorkingDirectory="$(CMakeBuildDir)">
      <Output TaskParameter="ConsoleOutput" PropertyName="OutputOfExec" />
    </Exec>
    <Exec Command="cmake --build . --config $(Configuration) --target install" ConsoleToMSBuild="true" WorkingDirectory="$(CMakeBuildDir)">
      <Output TaskParameter="ConsoleOutput" PropertyName="OutputOfExec" />
    </Exec>
  </Target>

  <ItemGroup>
    <Content Include="..\CUE4Parse-Natives\bin\$(Configuration)\CUE4Parse-Natives.dll" Condition=" '$(OS)' == 'Windows_NT' ">
      <CopyToOutputDirectory>PreserveNewest</CopyToOutputDirectory>
    </Content>
    <Content Include="..\CUE4Parse-Natives\bin\$(Configuration)\CUE4Parse-Natives.pdb" Condition=" '$(Configuration)' == 'Debug' And  '$(OS)' == 'Windows_NT' ">
      <CopyToOutputDirectory>PreserveNewest</CopyToOutputDirectory>
    </Content>

    <Content Include="$(CMakeBuildDir)/CUE4Parse-Natives.so" Condition=" '$([System.Runtime.InteropServices.RuntimeInformation]::IsOSPlatform($([System.Runtime.InteropServices.OSPlatform]::Linux)))' ">
      <CopyToOutputDirectory>PreserveNewest</CopyToOutputDirectory>
    </Content>
    <!-- OSX-->
    <!-- <Content Include="..\CUE4Parse-Natives\builddir\$(Configuration)\any\CUE4Parse-Natives.dylib" Condition=" '$([System.Runtime.InteropServices.RuntimeInformation]::IsOSPlatform($([System.Runtime.InteropServices.OSPlatform]::OSX)))' ">
      <Link>CUE4Parse-Natives.dylib</Link>
      <CopyToOutputDirectory>PreserveNewest</CopyToOutputDirectory>
    </Content> -->
  </ItemGroup>

  <!-- remove everything?? -->
  <Target Name="CleanCMakeProj" BeforeTargets="BeforeClean">
    <RemoveDir Directories="$(CMakeBuildDir);$(CMakeProject)/bin/">
      <Output TaskParameter="RemovedDirectories" ItemName="DeletedList"/>
    </RemoveDir>
    <Message Text="Deleted directories: '@(DeletedList)'"/>
  </Target>
</Project><|MERGE_RESOLUTION|>--- conflicted
+++ resolved
@@ -23,7 +23,6 @@
     <PackageReference Include="K4os.Compression.LZ4.Streams" Version="1.2.12" />
   </ItemGroup>
 
-<<<<<<< HEAD
     <ItemGroup>
       <PackageReference Include="DotNetZip" Version="1.15.0" />
       <PackageReference Include="LZMA-SDK" Version="19.0.0" />
@@ -35,12 +34,10 @@
       <PackageReference Include="K4os.Compression.LZ4.Streams" Version="1.2.6" />
       <PackageReference Include="System.Text.Encoding.CodePages" Version="5.0.0" />
     </ItemGroup>
-=======
    <PropertyGroup>
     <CMakeProject>../CUE4Parse-Natives/</CMakeProject>
     <CMakeBuildDir>$(CMakeProject)builddir</CMakeBuildDir>
   </PropertyGroup>
->>>>>>> 7c810e50
 
   <Target Name="Build-Natives" BeforeTargets="BeforeBuild">
     <MakeDir Directories="$(CMakeBuildDir)" Condition="!Exists('$(CMakeBuildDir)')" />
